--- conflicted
+++ resolved
@@ -373,12 +373,8 @@
     dt: float,
     freqs: npt.NDArray[np.float32],
     cores: int = multiprocessing.cpu_count(),
-<<<<<<< HEAD
     ko_bandwidth: int = 40,
-) -> pd.DataFrame:
-=======
 ) -> xr.DataArray:
->>>>>>> a7f670f7
     """Compute Fourier Amplitude Spectrum (FAS) of seismic waveforms.
 
     The FAS is computed using FFT and then smoothed using the Konno-Ohmachi
