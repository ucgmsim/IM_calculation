IM Calculation - Intensity measure calculations

(Based on https://wiki.canterbury.ac.nz/download/attachments/58458136/CodeVersioning_v18p2.pdf?version=1&modificationDate=1519269238437&api=v2 )
Unreleased
Fixed

Changed

Added

[18.6.3] - 2018-06-14
Added
    Slurm script generation to aide submission for the job to Kupe/Maui/Mahuika for binary and ascii workflows
    aggregation of IMs across realisations script
    Option to select acc units for each run

[18.6.2] - 2018-06-11
Added
    -
Changed
    modified calculate_im script to be able to generate meta_data file
    modified README to display the new help message

[18.6.1] - 2018-06-07
Added
    calculate_im script
    setup.py
Changed
    modified pool_wrapper to be able to run with 1 processor
    modified intensity_measures to be able to process nd array
    modified read_waveform to be able to read binary file


[18.5.1] - 2017-05-24 -- Initial Version
Added
    rrup calculation script
    R_x template code
Changed
<<<<<<< HEAD
    modified calculate_im script to be able to generate meta_data file
    modified README to display the new help message


[18.6.3] - 2018-06-14
Added
    -
Changed
    modified calculate_im script to use unique ascending periods when concatenating with extended periods
    modified calculate_im script to use sorted stations when writing result csvs


[18.6.4] - 2018-06-19
Added
    test_calculate_ims.py
Changed
    modified calculate_im script with added -s --simple_output option to only output summary csv
=======
    modified rrup.csv output to conform to the template on wiki	



>>>>>>> c1c0356d
<|MERGE_RESOLUTION|>--- conflicted
+++ resolved
@@ -8,11 +8,23 @@
 
 Added
 
+
+[18.6.4] - 2018-06-19
+Added
+    test_calculate_ims.py
+Changed
+    modified calculate_im script with added -s --simple_output option to only output summary csv
+
+
 [18.6.3] - 2018-06-14
 Added
     Slurm script generation to aide submission for the job to Kupe/Maui/Mahuika for binary and ascii workflows
     aggregation of IMs across realisations script
     Option to select acc units for each run
+Changed
+    modified calculate_im script to use unique ascending periods when concatenating with extended periods
+    modified calculate_im script to use sorted stations when writing result csvs
+
 
 [18.6.2] - 2018-06-11
 Added
@@ -36,27 +48,6 @@
     rrup calculation script
     R_x template code
 Changed
-<<<<<<< HEAD
-    modified calculate_im script to be able to generate meta_data file
-    modified README to display the new help message
+    modified rrup.csv output to conform to the template on wiki
 
 
-[18.6.3] - 2018-06-14
-Added
-    -
-Changed
-    modified calculate_im script to use unique ascending periods when concatenating with extended periods
-    modified calculate_im script to use sorted stations when writing result csvs
-
-
-[18.6.4] - 2018-06-19
-Added
-    test_calculate_ims.py
-Changed
-    modified calculate_im script with added -s --simple_output option to only output summary csv
-=======
-    modified rrup.csv output to conform to the template on wiki	
-
-
-
->>>>>>> c1c0356d
