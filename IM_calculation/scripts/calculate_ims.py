--- conflicted
+++ resolved
@@ -30,10 +30,7 @@
     parent_args = parent_parser.parse_known_args()
 
     parser = argparse.ArgumentParser(parents=[parent_parser], add_help=True)
-<<<<<<< HEAD
-=======
-
->>>>>>> 8c31e6ba
+
     parser.add_argument(
         "input_path", help="path to input bb binary file eg./home/melody/BB.bin"
     )
@@ -76,7 +73,7 @@
         help="Please specify the version of the simulation. eg.18p4",
     )
     parser.add_argument(
-        "-im",
+        "-m",
         "--im",
         nargs="+",
         default=calc.DEFAULT_IMS,
@@ -154,10 +151,6 @@
         default="g",
         help="The units that input acceleration files are in",
     )
-<<<<<<< HEAD
-
-=======
->>>>>>> 8c31e6ba
     parser.add_argument(
         "-a",
         "--advanced_ims",
@@ -168,18 +161,14 @@
     parser.add_argument(
         "--OpenSees_path", default="OpenSees", help="Path to OpenSees binary"
     )
-<<<<<<< HEAD
     parser.add_argument(
         "--observed",
         default=None,
         help="path to the observed data for matching station list",
     )
-=======
-
->>>>>>> 8c31e6ba
+
     args = parser.parse_args()
     calc.validate_input_path(parser, args.input_path, args.file_type)
-
     return args
 
 
