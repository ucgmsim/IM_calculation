# TODO when only geom is needed, only 090 and 000 should be calculated
"""
Calculate im values.
Output computed measures to /home/$user/computed_measures if no output path is specified
command:
   python calculate_ims.py test/test_calculate_ims/sample1/input/single_files/ a
   python calculate_ims.py ../BB.bin b
   python calculate_ims.py ../BB.bin b -o /home/yzh231/ -i Albury_666_999 -r Albury -t s -v 18p3 -n 112A CMZ -m PGV pSA -p 0.02 0.03 -e -c geom -np 2
"""

import argparse
import os
import pandas as pd
import glob

import IM_calculation.IM.im_calculation as calc
from IM_calculation.Advanced_IM import advanced_IM_factory
from qcore import utils
from qcore import constants


<<<<<<< HEAD
def main():
    parent_parser = argparse.ArgumentParser(add_help=False)
    parent_parser.add_argument(
        "--advanced_im_config",
        default=advanced_IM_factory.CONFIG_FILE_NAME,
        help="Path to the advanced IM_config file",
    )

    parent_args = parent_parser.parse_known_args()

    parser = argparse.ArgumentParser(parents=[parent_parser], add_help=True)

=======
def load_args():
    parser = argparse.ArgumentParser()
>>>>>>> 07b21f09
    parser.add_argument(
        "input_path", help="path to input bb binary file eg./home/melody/BB.bin"
    )
    parser.add_argument(
        "file_type",
        choices=["a", "b"],
        help="Please type 'a'(ascii) or 'b'(binary) to indicate the type of input file",
    )
    parser.add_argument(
        "-o",
        "--output_path",
        required=True,
        help="path to output folder that stores the computed measures. Folder name must "
        "not be inclusive.eg.home/tt/. Required parameter",
    )
    parser.add_argument(
        "-i",
        "--identifier",
        required=True,
        help="Please specify the unique runname of the simulation. " "eg.Albury_REL01",
    )
    parser.add_argument(
        "-r",
        "--rupture",
        default="unknown",
        help="Please specify the rupture name of the simulation. eg.Albury",
    )
    parser.add_argument(
        "-t",
        "--run_type",
        choices=["s", "o", "u"],
        default="u",
        help="Please specify the type of the simrun. Type 's'(simulated) or "
        "'o'(observed) or 'u'(unknown)",
    )
    parser.add_argument(
        "-v",
        "--version",
        default="XXpY",
        help="Please specify the version of the simulation. eg.18p4",
    )
    parser.add_argument(
        "-m",
        "--im",
        nargs="+",
        default=calc.DEFAULT_IMS,
        choices=calc.ALL_IMS,
        help="Please specify im measure(s) separated by a space(if more than one). eg: PGV PGA CAV",
    )
    parser.add_argument(
        "-p",
        "--period",
        nargs="+",
        default=constants.DEFAULT_PSA_PERIODS,
        type=float,
        help="Please provide pSA period(s) separated by a space. eg: "
        "0.02 0.05 0.1. Default periods are: {}".format(
            ",".join(str(v) for v in constants.DEFAULT_PSA_PERIODS)
        ),
    )
    parser.add_argument(
        "-e",
        "--extended_period",
        action="store_true",
        help="Please add '-e' to indicate the use of extended(100) pSA periods. "
        "Default not using",
    )
    parser.add_argument(
        "--fas_frequency",
        nargs="+",
        default=calc.FAS_FREQUENCY,
        type=float,
        help="Please provide fourier spectrum frequencies separated by a space. eg: "
        "0.1 0.2 0.4",
    )
    # parser.add_argument(
    #     "--extended_fas_frequency",
    #     "-f",
    #     action="store_true",
    #     help="Please add '-f' to indicate the use of extended(100) FAS frequencies. Default not using",
    # )
    parser.add_argument(
        "-n",
        "--station_names",
        nargs="+",
        help="Please provide a station name(s) separated by a space. eg: 112A 113A",
    )
    parser.add_argument(
        "-c",
        "--components",
        nargs="+",
        choices=list(constants.Components.iterate_str_values()),
        default=[constants.Components.cgeom.str_value],
        help="Please provide the velocity/acc component(s) you want to calculate eg.geom."
        " Available compoents are: {} components. Default is all components".format(
            ",".join(constants.Components.iterate_str_values())
        ),
    )
    parser.add_argument(
        "-np",
        "--process",
        default=2,
        type=int,
        help="Please provide the number of processors. Default is 2",
    )
    parser.add_argument(
        "-s",
        "--simple_output",
        action="store_true",
        help="Please add '-s' to indicate if you want to output the big summary csv "
        "only(no single station csvs). Default outputting both single station "
        "and the big summary csvs",
    )
    parser.add_argument(
        "-u",
        "--units",
        choices=["cm/s^2", "g"],
        default="g",
        help="The units that input acceleration files are in",
    )
<<<<<<< HEAD
    parser.add_argument(
        "-a",
        "--advanced_ims",
        nargs="+",
        choices=advanced_IM_factory.get_im_list(parent_args[0].advanced_im_config),
        help="Provides the list of Advanced IMs to be calculated",
    )
    parser.add_argument(
        "--OpenSees_path", default="OpenSees", help="Path to OpenSees binary"
    )
    parser.add_argument(
        "--observed",
        default=None,
        help="path to the observed data for matching station list",
    )
=======
>>>>>>> 07b21f09
    args = parser.parse_args()
    calc.validate_input_path(parser, args.input_path, args.file_type)
<<<<<<< HEAD
=======
    return args


def main():
    args = load_args()

>>>>>>> 07b21f09
    file_type = calc.FILE_TYPE_DICT[args.file_type]
    run_type = calc.META_TYPE_DICT[args.run_type]

    im = args.im

    im_options = {}

    if "pSA" in im:
        im_options["pSA"] = calc.validate_period(args.period, args.extended_period)

    if "FAS" in im:
        im_options["FAS"] = calc.validate_fas_frequency(args.fas_frequency)

    advanced_im_config = advanced_IM_factory.advanced_im_config(
        args.advanced_ims, args.advanced_im_config, args.OpenSees_path
    )

    # Create output dir
    utils.setup_dir(args.output_path)
    if not args.simple_output:
        utils.setup_dir(os.path.join(args.output_path, calc.OUTPUT_SUBFOLDER))

    if args.observed != None:
        # retreived station list from observed/fault(eventname)/Vol*/data/accBB/station.*
        # glob for potential directory
        obs_accBB_dir_glob = os.path.join(args.observed, "*/*/accBB")
        obs_accBB_dirs = glob.glob(obs_accBB_dir_glob)
        station_names = []
        # for cases that there are more than one Vol records
        for obs_accBB_dir in obs_accBB_dirs:
            _, station_names_tmp = calc.get_bbseis(
                obs_accBB_dir, calc.FILE_TYPE_DICT["a"], None
            )
            station_names = list(set(station_names + station_names_tmp))
    else:
        station_names = args.station_names
    # multiprocessor

    calc.compute_measures_multiprocess(
        args.input_path,
        file_type,
        wave_type=None,
        station_names=station_names,
        ims=im,
        comp=args.components,
        im_options=im_options,
        output=args.output_path,
        identifier=args.identifier,
        rupture=args.rupture,
        run_type=run_type,
        version=args.version,
        process=args.process,
        simple_output=args.simple_output,
        units=args.units,
        advanced_im_config=advanced_im_config,
    )

    print("Calculations are outputted to {}".format(args.output_path))


if __name__ == "__main__":
    main()<|MERGE_RESOLUTION|>--- conflicted
+++ resolved
@@ -19,8 +19,7 @@
 from qcore import constants
 
 
-<<<<<<< HEAD
-def main():
+def load_args():
     parent_parser = argparse.ArgumentParser(add_help=False)
     parent_parser.add_argument(
         "--advanced_im_config",
@@ -31,11 +30,6 @@
     parent_args = parent_parser.parse_known_args()
 
     parser = argparse.ArgumentParser(parents=[parent_parser], add_help=True)
-
-=======
-def load_args():
-    parser = argparse.ArgumentParser()
->>>>>>> 07b21f09
     parser.add_argument(
         "input_path", help="path to input bb binary file eg./home/melody/BB.bin"
     )
@@ -156,7 +150,7 @@
         default="g",
         help="The units that input acceleration files are in",
     )
-<<<<<<< HEAD
+
     parser.add_argument(
         "-a",
         "--advanced_ims",
@@ -172,19 +166,16 @@
         default=None,
         help="path to the observed data for matching station list",
     )
-=======
->>>>>>> 07b21f09
     args = parser.parse_args()
     calc.validate_input_path(parser, args.input_path, args.file_type)
-<<<<<<< HEAD
-=======
+    
     return args
 
 
 def main():
     args = load_args()
 
->>>>>>> 07b21f09
+
     file_type = calc.FILE_TYPE_DICT[args.file_type]
     run_type = calc.META_TYPE_DICT[args.run_type]
 
