--- conflicted
+++ resolved
@@ -147,11 +147,7 @@
 
     run_type = calc.META_TYPE_DICT[args.run_type]
 
-<<<<<<< HEAD
-    im = calc.validate_im(parser, args.im, args.components)
-=======
     im = args.im
->>>>>>> 1927c307
 
     im_options = {}
 
