# TODO when only geom is needed, only 090 and 000 should be calculated
"""
Calculate im values.
Output computed measures to /home/$user/computed_measures if no output path is specified
command:
   python calculate_ims.py test/test_calculate_ims/sample1/input/single_files/ a
   python calculate_ims.py ../BB.bin b
   python calculate_ims.py ../BB.bin b -o /home/yzh231/ -i Albury_666_999 -r Albury -t s -v 18p3 -n 112A CMZ -m PGV pSA -p 0.02 0.03 -e -c geom -np 2
"""

import argparse
import os
import pandas as pd
import glob

import IM_calculation.IM.im_calculation as calc
from IM_calculation.Advanced_IM import advanced_IM_factory
from qcore import utils
from qcore import constants


def main():
    parent_parser = argparse.ArgumentParser(add_help=False)
    parent_parser.add_argument(
        "--advanced_im_config",
        default=advanced_IM_factory.CONFIG_FILE_NAME,
        help="Path to the advanced IM_config file",
    )

    parent_args = parent_parser.parse_known_args()

    parser = argparse.ArgumentParser(parents=[parent_parser], add_help=True)

    parser.add_argument(
        "input_path", help="path to input bb binary file eg./home/melody/BB.bin"
    )
    parser.add_argument(
        "file_type",
        choices=["a", "b"],
        help="Please type 'a'(ascii) or 'b'(binary) to indicate the type of input file",
    )
    parser.add_argument(
        "-o",
        "--output_path",
<<<<<<< HEAD
        required=True,
        help="path to output folder that stores the computed measures. Folder name must "
        "not be inclusive.eg.home/tt/. Required parameter",
=======
        help="path to output folder that stores the computed measures.Folder name must "
        "not be inclusive.eg.home/tt/. Default to /home/$user/",
>>>>>>> f1f04ffb
    )
    parser.add_argument(
        "-i",
        "--identifier",
        required=True,
        help="Please specify the unique runname of the simulation. " "eg.Albury_REL01",
    )
    parser.add_argument(
        "-r",
        "--rupture",
        default="unknown",
        help="Please specify the rupture name of the simulation. eg.Albury",
    )
    parser.add_argument(
        "-t",
        "--run_type",
        choices=["s", "o", "u"],
        default="u",
        help="Please specify the type of the simrun. Type 's'(simulated) or "
        "'o'(observed) or 'u'(unknown)",
    )
    parser.add_argument(
        "-v",
        "--version",
        default="XXpY",
        help="Please specify the version of the simulation. eg.18p4",
    )
    parser.add_argument(
        "-im",
        "--im",
        nargs="+",
<<<<<<< HEAD
        choices=calc.IMS,
        default=calc.IMS,
        help="Please specify im measure(s) separated by a space(if more than one). "
        "eg: PGV PGA CAV. {}".format(calc.get_im_or_period_help(calc.IMS, "IM")),
=======
        default=calc.DEFAULT_IMS,
        choices=calc.ALL_IMS,
        help="Please specify im measure(s) separated by a space(if more than one). eg: PGV PGA CAV",
>>>>>>> f1f04ffb
    )
    parser.add_argument(
        "-p",
        "--period",
        nargs="+",
        default=constants.DEFAULT_PSA_PERIODS,
        type=float,
        help="Please provide pSA period(s) separated by a space. eg: "
        "0.02 0.05 0.1. Default periods are: {}".format(
            ",".join(str(v) for v in constants.DEFAULT_PSA_PERIODS)
        ),
    )
    parser.add_argument(
        "-e",
        "--extended_period",
        action="store_true",
        help="Please add '-e' to indicate the use of extended(100) pSA periods. "
        "Default not using",
    )
    parser.add_argument(
        "--fas_frequency",
        nargs="+",
        default=calc.FAS_FREQUENCY,
        type=float,
        help="Please provide fourier spectrum frequencies separated by a space. eg: "
        "0.1 0.2 0.4",
    )
    # parser.add_argument(
    #     "--extended_fas_frequency",
    #     "-f",
    #     action="store_true",
    #     help="Please add '-f' to indicate the use of extended(100) FAS frequencies. Default not using",
    # )
    parser.add_argument(
        "-n",
        "--station_names",
        nargs="+",
        help="Please provide a station name(s) separated by a space. eg: 112A 113A",
    )
    parser.add_argument(
        "-c",
        "--components",
        nargs="+",
        choices=list(constants.Components.iterate_str_values()),
        default=[constants.Components.cgeom.str_value],
        help="Please provide the velocity/acc component(s) you want to calculate eg.geom."
        " Available compoents are: {} components. Default is all components".format(
            ",".join(constants.Components.iterate_str_values())
        ),
    )
    parser.add_argument(
        "-np",
        "--process",
        default=2,
        type=int,
        help="Please provide the number of processors. Default is 2",
    )
    parser.add_argument(
        "-s",
        "--simple_output",
        action="store_true",
        help="Please add '-s' to indicate if you want to output the big summary csv "
        "only(no single station csvs). Default outputting both single station "
        "and the big summary csvs",
    )
    parser.add_argument(
        "-u",
        "--units",
        choices=["cm/s^2", "g"],
        default="g",
        help="The units that input acceleration files are in",
    )
    parser.add_argument(
        "-a",
        "--advanced_ims",
        nargs="+",
        choices=advanced_IM_factory.get_im_list(parent_args[0].advanced_im_config),
        help="Provides the list of Advanced IMs to be calculated",
    )
    parser.add_argument(
        "--OpenSees_path", default="OpenSees", help="Path to OpenSees binary"
    )
    parser.add_argument(
        "--observed",
        default=None,
        help="path to the observed data for matching station list",
    )
    args = parser.parse_args()

    calc.validate_input_path(parser, args.input_path, args.file_type)
    file_type = calc.FILE_TYPE_DICT[args.file_type]
    run_type = calc.META_TYPE_DICT[args.run_type]
<<<<<<< HEAD
    im = calc.validate_im(parser, args.im)
    period = calc.validate_period(parser, args.period, args.extended_period, im)
=======

    im = args.im

    im_options = {}

    if "pSA" in im:
        im_options["pSA"] = calc.validate_period(args.period, args.extended_period)

    if "FAS" in im:
        im_options["FAS"] = calc.validate_FAS_frequency(args.fas_frequency)
>>>>>>> f1f04ffb

    advanced_im_config = advanced_IM_factory.advanced_im_config(
        args.advanced_ims, args.advanced_im_config, args.OpenSees_path
    )

    # Create output dir
    utils.setup_dir(args.output_path)
    if not args.simple_output:
        utils.setup_dir(os.path.join(args.output_path, calc.OUTPUT_SUBFOLDER))

    if args.observed != None:
        # retreived station list from observed/fault(eventname)/Vol*/data/accBB/station.*
        # glob for potential directory
        obs_accBB_dir_glob = os.path.join(args.observed, "*/*/accBB")
        obs_accBB_dirs = glob.glob(obs_accBB_dir_glob)
        station_names = []
        # for cases that there are more than one Vol records
        for obs_accBB_dir in obs_accBB_dirs:
            _, station_names_tmp = calc.get_bbseis(
                obs_accBB_dir, calc.FILE_TYPE_DICT["a"], None
            )
            station_names = list(set(station_names + station_names_tmp))
    else:
        station_names = args.station_names
    # multiprocessor

    calc.compute_measures_multiprocess(
        args.input_path,
        file_type,
        wave_type=None,
        station_names=station_names,
        ims=im,
        comp=args.components,
<<<<<<< HEAD
        period=period,
        output_dir=args.output_path,
=======
        im_options=im_options,
        output=args.output_path,
>>>>>>> f1f04ffb
        identifier=args.identifier,
        rupture=args.rupture,
        run_type=run_type,
        version=args.version,
        process=args.process,
        simple_output=args.simple_output,
        units=args.units,
        advanced_im_config=advanced_im_config,
    )

    print("Calculations are outputted to {}".format(args.output_path))


if __name__ == "__main__":
    main()<|MERGE_RESOLUTION|>--- conflicted
+++ resolved
@@ -42,14 +42,9 @@
     parser.add_argument(
         "-o",
         "--output_path",
-<<<<<<< HEAD
         required=True,
         help="path to output folder that stores the computed measures. Folder name must "
         "not be inclusive.eg.home/tt/. Required parameter",
-=======
-        help="path to output folder that stores the computed measures.Folder name must "
-        "not be inclusive.eg.home/tt/. Default to /home/$user/",
->>>>>>> f1f04ffb
     )
     parser.add_argument(
         "-i",
@@ -81,16 +76,9 @@
         "-im",
         "--im",
         nargs="+",
-<<<<<<< HEAD
-        choices=calc.IMS,
-        default=calc.IMS,
-        help="Please specify im measure(s) separated by a space(if more than one). "
-        "eg: PGV PGA CAV. {}".format(calc.get_im_or_period_help(calc.IMS, "IM")),
-=======
         default=calc.DEFAULT_IMS,
         choices=calc.ALL_IMS,
         help="Please specify im measure(s) separated by a space(if more than one). eg: PGV PGA CAV",
->>>>>>> f1f04ffb
     )
     parser.add_argument(
         "-p",
@@ -183,10 +171,6 @@
     calc.validate_input_path(parser, args.input_path, args.file_type)
     file_type = calc.FILE_TYPE_DICT[args.file_type]
     run_type = calc.META_TYPE_DICT[args.run_type]
-<<<<<<< HEAD
-    im = calc.validate_im(parser, args.im)
-    period = calc.validate_period(parser, args.period, args.extended_period, im)
-=======
 
     im = args.im
 
@@ -197,7 +181,6 @@
 
     if "FAS" in im:
         im_options["FAS"] = calc.validate_FAS_frequency(args.fas_frequency)
->>>>>>> f1f04ffb
 
     advanced_im_config = advanced_IM_factory.advanced_im_config(
         args.advanced_ims, args.advanced_im_config, args.OpenSees_path
@@ -231,13 +214,8 @@
         station_names=station_names,
         ims=im,
         comp=args.components,
-<<<<<<< HEAD
-        period=period,
-        output_dir=args.output_path,
-=======
         im_options=im_options,
         output=args.output_path,
->>>>>>> f1f04ffb
         identifier=args.identifier,
         rupture=args.rupture,
         run_type=run_type,
