import csv
<<<<<<< HEAD
from datetime import datetime
import getpass
=======
>>>>>>> f1f04ffb
import glob
import os
import re
import sys
<<<<<<< HEAD

import numpy as np
from multiprocessing.pool import Pool
import pandas as pd

from IM_calculation.Advanced_IM import advanced_IM_factory
from IM_calculation.IM import read_waveform
from IM_calculation.IM import intensity_measures
from qcore import constants
from qcore import timeseries

=======
from datetime import datetime
from multiprocessing.pool import Pool
from collections import ChainMap
from typing import List

import numpy as np
import pandas as pd

from qcore import timeseries, constants
from qcore.constants import Components
from qcore.im import order_im_cols_df

from IM_calculation.IM import read_waveform, intensity_measures
from IM_calculation.IM.computeFAS import get_fourier_spectrum

>>>>>>> f1f04ffb

G = 981.0
DEFAULT_IMS = ("PGA", "PGV", "CAV", "AI", "Ds575", "Ds595", "MMI", "pSA")
ALL_IMS = ("PGA", "PGV", "CAV", "AI", "Ds575", "Ds595", "MMI", "pSA", "FAS")

MULTI_VALUE_IMS = ("pSA", "FAS")

FAS_FREQUENCY = np.logspace(-1, 2, num=100, base=10.0)


FILE_TYPE_DICT = {"a": "ascii", "b": "binary"}
META_TYPE_DICT = {"s": "simulated", "o": "observed", "u": "unknown"}
RUNNAME_DEFAULT = "all_station_ims"

OUTPUT_SUBFOLDER = "stations"

MEM_PER_CORE = 7.5e8
MEM_FACTOR = 4


<<<<<<< HEAD
def add_if_not_exist(component_list, component):
    if not component in component_list:
        component_list.append(component)
    return component_list


def convert_str_comp(arg_comps):
    """
    convert arg comps to str_comps_for integer_convestion in read_waveform & str comps for writing result
    :param arg_comps: user input a list of comp(s)
    :return: two lists of str comps
    """
    # comps = ["000", "geom",'ver']
    if "geom" in arg_comps:
        # ['000', 'ver', '090', 'geom']
        str_comps = add_if_not_exist(arg_comps, "090")
        str_comps = add_if_not_exist(str_comps, "000")
        # for integer convention, str_comps shouldn't include geom as waveform has max 3 components
        str_comps.remove("geom")
        # for writing result, make a copy of the str_comps for int convention, and shift geom to the end
        str_comps_for_writing = str_comps[:]
        str_comps_for_writing.append("geom")
        return str_comps, str_comps_for_writing
    else:
        return arg_comps, arg_comps


def array_to_dict(value, str_comps, im, arg_comps):
=======
def array_to_dict(value, comps_to_calc, im, comps_to_store):
>>>>>>> f1f04ffb
    """
    convert a numpy arrary that contains calculated im values to a dict {comp: value}
    :param value: calculated intensity measure for a waveform
    :param comps_to_calc: a list of components converted from user input
    :param im:
    :param comps_to_store:user input list of components
    :return: a dict {comp: value}
    """
    value_dict = {}
    # ["090", "ver"], ["090", "000", "geom"], ["090", "000", "ver", "geom"]
    # [0, 2]          [0, 1]                  [0, 1, 2]
    for i in range(value.shape[-1]):
        # pSA returns a 2D array
        if im in MULTI_VALUE_IMS:
            value_dict[comps_to_calc[i].str_value] = value[:, i]
        else:
            value_dict[comps_to_calc[i].str_value] = value[i]
    # In this case, if geom in str_comps,
    # it's guaranteed that 090 and 000 will be present in value_dict
    if Components.cgeom in comps_to_store:
        value_dict[Components.cgeom.str_value] = intensity_measures.get_geom(
            value_dict[Components.c090.str_value], value_dict[Components.c000.str_value]
        )
    # then we pop unwanted keys from value_dict
    for k in comps_to_calc:
        if k not in comps_to_store and k.str_value in value_dict:
            del value_dict[k.str_value]
    return value_dict


<<<<<<< HEAD
def compute_adv_measure(waveform, advanced_im_config, output_dir):
    """
    Wrapper function to call advanced IM workflow
    :param waveform: Tuple of waveform objects (first is acc, second is vel)
    :param advanced_im_config: advanced_im_config Named Tuple containing list of IMs, config file and path to OpenSeeS
    :param output_dir: Directory where output folders are contained. Structure is /path/to/output_dir/station/im_name
    :return:
    """
    try:
        if advanced_im_config.IM_list is not None:
            waveform_acc = waveform[0]
            station_name = waveform_acc.station_name
            adv_im_out_dir = os.path.join(output_dir, station_name)
            advanced_IM_factory.compute_ims(
                waveform_acc, advanced_im_config, adv_im_out_dir
            )
    except AttributeError:
        print(
            "cannot access IM_list under advanced_im_config : {}".format(
                advanced_im_config
            )
        )


def compute_measure_single(value_tuple):
=======
def calculate_rotd(spectral_displacements, comps_to_store: List[Components]):
    """
    Calculates rotd for given spectral displacements
    :param spectral_displacements: An array with shape [periods.size, nt, 2] where nt is the number of timesteps in the original waveform
    :param comps_to_store: A list of components to store
    :return: A dictionary with the comps_to_store as keys, and 1d arrays of shape [periods.size] containing the rotd values
    """
    rotd = intensity_measures.calc_rotd(spectral_displacements)
    value_dict = {}
    if Components.crotd50 in comps_to_store:
        value_dict[Components.crotd50.str_value] = np.median(rotd, axis=1)
    if Components.crotd100 in comps_to_store:
        value_dict[Components.crotd100.str_value] = np.max(rotd, axis=1)
    if Components.crotd100_50 in comps_to_store:
        value_dict[Components.crotd100_50.str_value] = np.max(rotd, axis=1) / np.median(
            rotd, axis=1
        )
    return value_dict


def compute_measure_single(
    waveform, ims, comps_to_store, im_options, comps_to_calculate
):
>>>>>>> f1f04ffb
    """
    Compute measures for a single station
    :param: a tuple consisting 5 params: waveform, ims, comp, period, str_comps
    waveform: a single tuple that contains (waveform_acc,waveform_vel)
    :return: {result[station_name]: {[im]: value or (period,value}}
    """
    waveform_acc, waveform_vel = waveform
    DT = waveform_acc.DT
    times = waveform_acc.times

    accelerations = waveform_acc.values

    if waveform_vel is None:
        # integrating g to cm/s
        velocities = timeseries.acc2vel(accelerations, DT) * G
    else:
        velocities = waveform_vel.values

    station_name = waveform_acc.station_name

    result = {(station_name, comp.str_value): {} for comp in comps_to_store}

    def process_single_value_im(im, func, *args, **kwargs):
        if im in ims:
            value = func(*args, **kwargs)
            values_to_store = array_to_dict(
                value, comps_to_calculate, im, comps_to_store
            )
            for comp in comps_to_store:
                if comp.str_value in values_to_store:
                    result[(station_name, comp.str_value)][im] = values_to_store[
                        comp.str_value
                    ]

    process_single_value_im("PGV", intensity_measures.get_max_nd, velocities)
    process_single_value_im("PGA", intensity_measures.get_max_nd, accelerations)
    process_single_value_im(
        "CAV", intensity_measures.get_cumulative_abs_velocity_nd, accelerations, times
    )
    process_single_value_im(
        "AI", intensity_measures.get_arias_intensity_nd, accelerations, G, times
    )
    process_single_value_im("MMI", intensity_measures.calculate_MMI_nd, velocities)
    process_single_value_im(
        "Ds595", intensity_measures.getDs_nd, DT, accelerations, 5, 95
    )
    process_single_value_im(
        "Ds575", intensity_measures.getDs_nd, DT, accelerations, 5, 75
    )

    if "pSA" in ims:
        im = "pSA"
        # store a im type values into a dict {comp: np_array/single float}
        # Geometric is also calculated here
        psa, spectral_displacements = intensity_measures.get_spectral_acceleration_nd(
            accelerations, im_options[im], waveform_acc.NT, DT
        )
        # Store the pSA im values in the format Tuple(List(periods), dict(component: List(im_values)))
        # Where the im_values in the component dictionaries correspond to the periods in the periods list
        pSA_values = array_to_dict(psa, comps_to_calculate, im, comps_to_store)

        if {
            Components.crotd50,
            Components.crotd100,
            Components.crotd100_50,
        }.intersection(comps_to_store):
            # Only run if any of the given components are selected (Non empty intersection)
            rotd = calculate_rotd(spectral_displacements, comps_to_store)
            pSA_values.update(rotd)

        for comp in comps_to_store:
            if comp.str_value in pSA_values:
                for i, val in enumerate(im_options[im]):
                    result[(station_name, comp.str_value)][
                        f"{im}_{str(val)}"
                    ] = pSA_values[comp.str_value][i]

    if "FAS" in ims:
        im = "FAS"
        try:
            value = get_fourier_spectrum(accelerations, DT, im_options[im])
        except FileNotFoundError as e:
            print(
                f"Attempting to compute fourier spectrum raised exception: {e}\nThis was most likely caused by attempting to compute for a waveform with more than 16384 timesteps."
            )
        else:
            values_to_store = array_to_dict(
                value, comps_to_calculate, im, comps_to_store
            )
            for comp in comps_to_store:
                if comp.str_value in values_to_store:
                    for i, val in enumerate(im_options[im]):
                        result[(station_name, comp.str_value)][
                            f"{im}_{str(val)}"
                        ] = values_to_store[comp.str_value][i]

    return result


def get_bbseis(input_path, file_type, selected_stations):
    """
    :param input_path: user input path to bb.bin or a folder containing ascii files
    :param file_type: binary or ascii
    :param selected_stations: list of user input stations
    :return: bbseries, station_names
    """
    bbseries = None
    if file_type == FILE_TYPE_DICT["b"]:
        bbseries = timeseries.BBSeis(input_path)
        bb_stations = bbseries.stations.name
        if selected_stations is None:
            station_names = bb_stations
        else:
            # making sure selected stations are in bbseis
            station_list_tmp = []
            for staion_name in selected_stations:
                if staion_name in bb_stations:
                    station_list_tmp.append(staion_name)
            station_names = station_list_tmp
    elif file_type == FILE_TYPE_DICT["a"]:
        search_path = os.path.abspath(os.path.join(input_path, "*"))
        files = glob.glob(search_path)
        station_names = set(map(read_waveform.get_station_name_from_filepath, files))
        if selected_stations is not None:
            station_names = station_names.intersection(selected_stations)
            if len(station_names) == 0:  # empty set
                sys.exit(
                    "could not find specified stations {} in folder {}".format(
                        selected_stations, input_path
                    )
                )
    return bbseries, list(station_names)


def agg_csv(stations, im_calc_dir, im_type):
    # get csv base on station name
    # quick check of args format
    if type(im_type) != str:
        raise TypeError(
            "im_type should be a string, but get {} instead".format(type(im_type))
        )
    # initial a blank dataframe
    df = pd.DataFrame()

    # loop through all stations
    for station in stations:
        # use glob(?) and qcore.sim_struc to get specific station_im.csv
        # TODO: define this structure into qcore.sim_struct
        station_im_dir = os.path.join(im_calc_dir, station)
        im_type_path = os.path.join(station_im_dir, im_type)
        im_path = os.path.join(im_type_path, im_type + ".csv")
        # read a df and add station name as colum
        df_tmp = pd.read_csv(im_path)

        # add in the station name before agg
        df_tmp.insert(0, "station", station)

        # append the df
        df = df.append(df_tmp)

    # leave write csv to parent function
    return df


def compute_measures_multiprocess(
    input_path,
    file_type,
    wave_type,
    station_names,
    ims=DEFAULT_IMS,
    comp=None,
<<<<<<< HEAD
    period=None,
    output_dir=None,
=======
    im_options=None,
    output=None,
>>>>>>> f1f04ffb
    identifier=None,
    rupture=None,
    run_type=None,
    version=None,
    process=1,
    simple_output=False,
    units="g",
    advanced_im_config=advanced_IM_factory.advanced_im_config(None, None, None),
):
    """
    using multiprocesses to compute measures.
    Calls compute_measure_single() to compute measures for a single station
    write results to csvs and an imcalc.info meta data file
    :param input_path:
    :param file_type:
    :param wave_type:
    :param station_names:
    :param ims:
    :param comp:
<<<<<<< HEAD
    :param period:
    :param output_dir:
=======
    :param im_options:
    :param output:
>>>>>>> f1f04ffb
    :param identifier:
    :param rupture:
    :param run_type:
    :param version:
    :param process:
    :param simple_output:
    :return:
    """
<<<<<<< HEAD
    str_comps_for_int, str_comps = convert_str_comp(comp)
=======
    (
        components_to_calculate,
        components_to_store,
    ) = constants.Components.get_comps_to_calc_and_store(comp)

>>>>>>> f1f04ffb
    bbseries, station_names = get_bbseis(input_path, file_type, station_names)
    total_stations = len(station_names)
<<<<<<< HEAD
    # determine the size of each iteration base on num of processers
    steps = get_steps(input_path, process, total_stations)

    all_result_dict = {}
    p = Pool(process)
    if advanced_im_config.IM_list:
        df_adv_im = {im: pd.DataFrame() for im in advanced_im_config.IM_list}
=======
    steps = get_steps(
        input_path, process, total_stations, "FAS" in ims and bbseries.nt > 32768
    )

    all_results = []
    p = Pool(process)
>>>>>>> f1f04ffb

    i = 0
    while i < total_stations:
        # read waveforms of stations
        # each iteration = steps size
        stations_to_run = station_names[i : i + steps]
        waveforms = read_waveform.read_waveforms(
            input_path,
            bbseries,
<<<<<<< HEAD
            stations_to_run,
            str_comps_for_int,
=======
            station_names[i : i + steps],
            components_to_calculate,
>>>>>>> f1f04ffb
            wave_type=wave_type,
            file_type=file_type,
            units=units,
        )
        i += steps
        array_params = []
        adv_array_params = []
        for waveform in waveforms:
<<<<<<< HEAD
            array_params.append((waveform, ims, comp, period, str_comps))
            adv_array_params.append((waveform, advanced_im_config, output_dir))
        # only run simply im if and only if adv_im not going to run
        if not advanced_im_config.IM_list:
            result_list = p.map(compute_measure_single, array_params)
            for result in result_list:
                all_result_dict.update(result)
        if advanced_im_config.IM_list:
            # calculate IM for stations in this iteration
            p.starmap(compute_adv_measure, adv_array_params)
            # read and agg data into a pandas array
            # loop through all im_type in advanced_im_config
            for im_type in advanced_im_config.IM_list:
                # agg_csv(stations_to_run, output_dir, im_type)
                df_adv_im[im_type] = df_adv_im[im_type].append(
                    agg_csv(stations_to_run, output_dir, im_type)
                )

    # write the ouput after all cals are done
    if not advanced_im_config.IM_list:
        write_result(
            all_result_dict, output_dir, identifier, comp, ims, period, simple_output
        )
    # write for advanced IM (pandas array)
    if advanced_im_config.IM_list:
        # dump the whole array
        for im_type in advanced_im_config.IM_list:
            # do a natural sort on the column names
            df_adv_im[im_type] = df_adv_im[im_type][
                list(df_adv_im[im_type].columns[:2])
                + sorted(df_adv_im[im_type].columns[2:], key=natural_key)
            ]
            # check if file exist already, if exist header=False
            adv_im_out = os.path.join(output_dir, im_type + ".csv")
            print("Dumping adv_im data to : {}".format(adv_im_out))
            if os.path.isfile(adv_im_out):
                print_header = False
            else:
                print_header = True
            df_adv_im[im_type].to_csv(
                adv_im_out, mode="a", header=print_header, index=False
            )
    generate_metadata(output_dir, identifier, rupture, run_type, version)

=======
            array_params.append(
                (
                    waveform,
                    sorted(ims),
                    sorted(components_to_store, key=lambda x: x.value),
                    im_options,
                    sorted(components_to_calculate, key=lambda x: x.value),
                )
            )
        all_results.extend(p.starmap(compute_measure_single, array_params))

    all_result_dict = ChainMap(*all_results)
    write_result(all_result_dict, output, identifier, simple_output)
>>>>>>> f1f04ffb

def natural_key(string_):
    return [int(s) if s.isdigit() else s for s in re.split(r"(\d+)", string_)]


def get_result_filepath(output_folder, arg_identifier, suffix):
    return os.path.join(output_folder, "{}{}".format(arg_identifier, suffix))


def write_result(result_dict, output_folder, identifier, simple_output):
    """
    write a big csv that contains all calculated im value and single station csvs
    :param result_dict:
    :param output_folder:
    :param identifier: user input run name
    :param simple_output
    :return:output result into csvs
    """
    output_path = get_result_filepath(output_folder, identifier, ".csv")

    results_dataframe = pd.DataFrame.from_dict(result_dict, orient="index")
    results_dataframe.index = pd.MultiIndex.from_tuples(
        results_dataframe.index, names=["station", "component"]
    )
    results_dataframe.sort_values(["station", "component"], inplace=True)
    results_dataframe = order_im_cols_df(results_dataframe)

    # Save the transposed dataframe
    results_dataframe.to_csv(output_path)

    if not simple_output:
        # For each subframe with the same station write it to csv
        for station, sub_frame in results_dataframe.groupby(level=0):
            station_csv = os.path.join(
                output_folder, OUTPUT_SUBFOLDER, "{}_{}.csv".format(identifier, station)
            )
            sub_frame.to_csv(station_csv)


def generate_metadata(output_folder, identifier, rupture, run_type, version):
    """
    write meta data file
    :param output_folder:
    :param identifier: user input
    :param rupture: user input
    :param run_type: user input
    :param version: user input
    :return:
    """
    date = datetime.now().strftime("%Y%m%d_%H%M%S")
    output_path = get_result_filepath(
        output_folder, identifier, constants.IM_SIM_CALC_INFO_SUFFIX
    )

    with open(output_path, "w") as meta_file:
        meta_writer = csv.writer(meta_file, delimiter=",", quotechar="|")
        meta_writer.writerow(["identifier", "rupture", "type", "date", "version"])
        meta_writer.writerow([identifier, rupture, run_type, date, version])


def validate_input_path(parser, arg_input, arg_file_type):
    """
    validate input path
    :param parser:
    :param arg_input:
    :param arg_file_type:
    :return:
    """
    if not os.path.exists(arg_input):
        parser.error("{} does not exist".format(arg_input))

    if arg_file_type == "b":
        if os.path.isdir(arg_input):
            parser.error(
                "The path should point to a binary file but not a directory. "
                "Correct Sample: /home/tt/BB.bin"
            )
    elif arg_file_type == "a":
        if os.path.isfile(arg_input):
            parser.error(
                "The path should be a directory but not a file. Correct "
                "Sample: /home/tt/sims/"
            )


def validate_period(arg_period, arg_extended_period):
    """
    returns validated user input if pass the validation else raise parser error
    :param parser:
    :param arg_period: input
    :param arg_extended_period: input
    :param im: validated im(s) in a list
    :return: period(s) in a numpy array
    """
    period = np.array(arg_period, dtype="float64")

    if arg_extended_period:
        period = np.unique(np.append(period, constants.EXT_PERIOD))

    return period


def validate_FAS_frequency(arg_fas_freq):
    """
    returns validated user input if pass the validation else raise parser error
    :param arg_fas_freq: input
    :return: frequencies in a numpy array
    """
    frequencies = np.array(arg_fas_freq, dtype="float64")

    return frequencies


def get_steps(input_path, nps, total_stations, high_mem_usage=False):
    """
    :param input_path: user input file/dir path
    :param nps: number of processes
    :param total_stations: total number of stations
    :param high_mem_usage: If a calculation requiring even larger amounts of RAM is required (ie FAS), this increases the estimated RAM even further
    :return: number of stations per iteration/batch
    """
    estimated_mem = os.stat(input_path).st_size * MEM_FACTOR
    if high_mem_usage:
        estimated_mem *= MEM_FACTOR
    available_mem = nps * MEM_PER_CORE
    batches = np.ceil(np.divide(estimated_mem, available_mem))
    steps = int(np.floor(np.divide(total_stations, batches)))
    if steps == 0:
        steps = total_stations
    return steps<|MERGE_RESOLUTION|>--- conflicted
+++ resolved
@@ -1,26 +1,8 @@
 import csv
-<<<<<<< HEAD
-from datetime import datetime
-import getpass
-=======
->>>>>>> f1f04ffb
 import glob
 import os
 import re
 import sys
-<<<<<<< HEAD
-
-import numpy as np
-from multiprocessing.pool import Pool
-import pandas as pd
-
-from IM_calculation.Advanced_IM import advanced_IM_factory
-from IM_calculation.IM import read_waveform
-from IM_calculation.IM import intensity_measures
-from qcore import constants
-from qcore import timeseries
-
-=======
 from datetime import datetime
 from multiprocessing.pool import Pool
 from collections import ChainMap
@@ -34,9 +16,9 @@
 from qcore.im import order_im_cols_df
 
 from IM_calculation.IM import read_waveform, intensity_measures
+from IM_calculation.Advanced_IM import advanced_IM_factory
 from IM_calculation.IM.computeFAS import get_fourier_spectrum
 
->>>>>>> f1f04ffb
 
 G = 981.0
 DEFAULT_IMS = ("PGA", "PGV", "CAV", "AI", "Ds575", "Ds595", "MMI", "pSA")
@@ -57,38 +39,7 @@
 MEM_FACTOR = 4
 
 
-<<<<<<< HEAD
-def add_if_not_exist(component_list, component):
-    if not component in component_list:
-        component_list.append(component)
-    return component_list
-
-
-def convert_str_comp(arg_comps):
-    """
-    convert arg comps to str_comps_for integer_convestion in read_waveform & str comps for writing result
-    :param arg_comps: user input a list of comp(s)
-    :return: two lists of str comps
-    """
-    # comps = ["000", "geom",'ver']
-    if "geom" in arg_comps:
-        # ['000', 'ver', '090', 'geom']
-        str_comps = add_if_not_exist(arg_comps, "090")
-        str_comps = add_if_not_exist(str_comps, "000")
-        # for integer convention, str_comps shouldn't include geom as waveform has max 3 components
-        str_comps.remove("geom")
-        # for writing result, make a copy of the str_comps for int convention, and shift geom to the end
-        str_comps_for_writing = str_comps[:]
-        str_comps_for_writing.append("geom")
-        return str_comps, str_comps_for_writing
-    else:
-        return arg_comps, arg_comps
-
-
-def array_to_dict(value, str_comps, im, arg_comps):
-=======
 def array_to_dict(value, comps_to_calc, im, comps_to_store):
->>>>>>> f1f04ffb
     """
     convert a numpy arrary that contains calculated im values to a dict {comp: value}
     :param value: calculated intensity measure for a waveform
@@ -119,7 +70,6 @@
     return value_dict
 
 
-<<<<<<< HEAD
 def compute_adv_measure(waveform, advanced_im_config, output_dir):
     """
     Wrapper function to call advanced IM workflow
@@ -144,8 +94,6 @@
         )
 
 
-def compute_measure_single(value_tuple):
-=======
 def calculate_rotd(spectral_displacements, comps_to_store: List[Components]):
     """
     Calculates rotd for given spectral displacements
@@ -169,7 +117,6 @@
 def compute_measure_single(
     waveform, ims, comps_to_store, im_options, comps_to_calculate
 ):
->>>>>>> f1f04ffb
     """
     Compute measures for a single station
     :param: a tuple consisting 5 params: waveform, ims, comp, period, str_comps
@@ -341,13 +288,8 @@
     station_names,
     ims=DEFAULT_IMS,
     comp=None,
-<<<<<<< HEAD
-    period=None,
-    output_dir=None,
-=======
     im_options=None,
     output=None,
->>>>>>> f1f04ffb
     identifier=None,
     rupture=None,
     run_type=None,
@@ -367,13 +309,8 @@
     :param station_names:
     :param ims:
     :param comp:
-<<<<<<< HEAD
-    :param period:
-    :param output_dir:
-=======
     :param im_options:
     :param output:
->>>>>>> f1f04ffb
     :param identifier:
     :param rupture:
     :param run_type:
@@ -382,34 +319,24 @@
     :param simple_output:
     :return:
     """
-<<<<<<< HEAD
-    str_comps_for_int, str_comps = convert_str_comp(comp)
-=======
     (
         components_to_calculate,
         components_to_store,
     ) = constants.Components.get_comps_to_calc_and_store(comp)
 
->>>>>>> f1f04ffb
     bbseries, station_names = get_bbseis(input_path, file_type, station_names)
     total_stations = len(station_names)
-<<<<<<< HEAD
-    # determine the size of each iteration base on num of processers
-    steps = get_steps(input_path, process, total_stations)
+    # determine the size of each iteration base on num of processers and mem
+    steps = get_steps(
+        input_path, process, total_stations, "FAS" in ims and bbseries.nt > 32768
+    )
 
     all_result_dict = {}
     p = Pool(process)
+    
     if advanced_im_config.IM_list:
         df_adv_im = {im: pd.DataFrame() for im in advanced_im_config.IM_list}
-=======
-    steps = get_steps(
-        input_path, process, total_stations, "FAS" in ims and bbseries.nt > 32768
-    )
-
-    all_results = []
-    p = Pool(process)
->>>>>>> f1f04ffb
-
+    
     i = 0
     while i < total_stations:
         # read waveforms of stations
@@ -418,13 +345,8 @@
         waveforms = read_waveform.read_waveforms(
             input_path,
             bbseries,
-<<<<<<< HEAD
             stations_to_run,
-            str_comps_for_int,
-=======
-            station_names[i : i + steps],
             components_to_calculate,
->>>>>>> f1f04ffb
             wave_type=wave_type,
             file_type=file_type,
             units=units,
@@ -433,9 +355,18 @@
         array_params = []
         adv_array_params = []
         for waveform in waveforms:
-<<<<<<< HEAD
-            array_params.append((waveform, ims, comp, period, str_comps))
-            adv_array_params.append((waveform, advanced_im_config, output_dir))
+            array_params.append(
+                (
+                    waveform,
+                    sorted(ims),
+                    sorted(components_to_store, key=lambda x: x.value),
+                    im_options,
+                    sorted(components_to_calculate, key=lambda x: x.value),
+                )
+            )
+            
+            #array_params.append((waveform, ims, comp, period, str_comps))
+            adv_array_params.append((waveform, advanced_im_config, output))
         # only run simply im if and only if adv_im not going to run
         if not advanced_im_config.IM_list:
             result_list = p.map(compute_measure_single, array_params)
@@ -455,7 +386,7 @@
     # write the ouput after all cals are done
     if not advanced_im_config.IM_list:
         write_result(
-            all_result_dict, output_dir, identifier, comp, ims, period, simple_output
+            all_result_dict, output, identifier, simple_output
         )
     # write for advanced IM (pandas array)
     if advanced_im_config.IM_list:
@@ -478,21 +409,6 @@
             )
     generate_metadata(output_dir, identifier, rupture, run_type, version)
 
-=======
-            array_params.append(
-                (
-                    waveform,
-                    sorted(ims),
-                    sorted(components_to_store, key=lambda x: x.value),
-                    im_options,
-                    sorted(components_to_calculate, key=lambda x: x.value),
-                )
-            )
-        all_results.extend(p.starmap(compute_measure_single, array_params))
-
-    all_result_dict = ChainMap(*all_results)
-    write_result(all_result_dict, output, identifier, simple_output)
->>>>>>> f1f04ffb
 
 def natural_key(string_):
     return [int(s) if s.isdigit() else s for s in re.split(r"(\d+)", string_)]
