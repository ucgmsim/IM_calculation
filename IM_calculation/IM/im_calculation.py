--- conflicted
+++ resolved
@@ -23,9 +23,6 @@
 
 G = 981.0
 DEFAULT_IMS = ("PGA", "PGV", "CAV", "AI", "Ds575", "Ds595", "MMI", "pSA")
-<<<<<<< HEAD
-ALL_IMS = ("PGA", "PGV", "CAV", "AI", "Ds575", "Ds595", "MMI", "pSA", "FAS", "SDI")
-=======
 ALL_IMS = (
     "PGA",
     "PGV",
@@ -37,9 +34,9 @@
     "pSA",
     "SED",
     "FAS",
-    "IESD",
+    "SDI",
 )
->>>>>>> 8b6e75b7
+
 
 MULTI_VALUE_IMS = ("pSA", "FAS", "SDI")
 
