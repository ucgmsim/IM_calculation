--- conflicted
+++ resolved
@@ -422,36 +422,6 @@
     return bbseries, list(station_names)
 
 
-def agg_csv(stations, im_calc_dir, im_type):
-    # get csv base on station name
-    # quick check of args format
-    if type(im_type) != str:
-        raise TypeError(
-            "im_type should be a string, but get {} instead".format(type(im_type))
-        )
-    # initial a blank dataframe
-    df = pd.DataFrame()
-
-    # loop through all stations
-    for station in stations:
-        # use glob(?) and qcore.sim_struc to get specific station_im.csv
-        # TODO: define this structure into qcore.sim_struct
-        station_im_dir = os.path.join(im_calc_dir, station)
-        im_type_path = os.path.join(station_im_dir, im_type)
-        im_path = os.path.join(im_type_path, im_type + ".csv")
-        # read a df and add station name as colum
-        df_tmp = pd.read_csv(im_path)
-
-        # add in the station name before agg
-        df_tmp.insert(0, "station", station)
-
-        # append the df
-        df = df.append(df_tmp)
-
-    # leave write csv to parent function
-    return df
-
-
 def compute_measures_multiprocess(
     input_path,
     file_type,
@@ -504,8 +474,6 @@
 
     all_result_dict = {}
     p = Pool(process)
-    if advanced_im_config.IM_list:
-        df_adv_im = {im: pd.DataFrame() for im in advanced_im_config.IM_list}
 
     if advanced_im_config.IM_list:
         df_adv_im = {im: pd.DataFrame() for im in advanced_im_config.IM_list}
@@ -537,18 +505,16 @@
                     sorted(components_to_calculate, key=lambda x: x.value),
                 )
             )
-<<<<<<< HEAD
-
-            # array_params.append((waveform, ims, comp, period, str_comps))
             adv_array_params.append((waveform, advanced_im_config, output))
         # only run simply im if and only if adv_im not going to run
+        if not advanced_im_config.IM_list:
+            all_results.extend(p.starmap(compute_measure_single, array_params))
         if advanced_im_config.IM_list:
             # calculate IM for stations in this iteration
             p.starmap(compute_adv_measure, adv_array_params)
             # read and agg data into a pandas array
             # loop through all im_type in advanced_im_config
             for im_type in advanced_im_config.IM_list:
-                # agg_csv(stations_to_run, output_dir, im_type)
                 df_adv_im[im_type] = df_adv_im[im_type].append(
                     agg_csv(stations_to_run, output, im_type)
                 )
@@ -588,57 +554,6 @@
 
         # Save the transposed dataframe
         results_dataframe.to_csv(output_path)
-=======
-            adv_array_params.append((waveform, advanced_im_config, output))
-        # only run simply im if and only if adv_im not going to run
-        if not advanced_im_config.IM_list:
-            all_results.extend(p.starmap(compute_measure_single, array_params))
-        if advanced_im_config.IM_list:
-            # calculate IM for stations in this iteration
-            p.starmap(compute_adv_measure, adv_array_params)
-            # read and agg data into a pandas array
-            # loop through all im_type in advanced_im_config
-            for im_type in advanced_im_config.IM_list:
-                df_adv_im[im_type] = df_adv_im[im_type].append(
-                    agg_csv(stations_to_run, output, im_type)
-                )
-
-    # write the ouput after all cals are done
-    if not advanced_im_config.IM_list:
-
-        all_result_dict = ChainMap(*all_results)
-        output_path = get_result_filepath(output, identifier, ".csv")
-
-        results_dataframe = pd.DataFrame.from_dict(all_result_dict, orient="index")
-        results_dataframe.index = pd.MultiIndex.from_tuples(
-            results_dataframe.index, names=["station", "component"]
-        )
-        results_dataframe.sort_values(["station", "component"], inplace=True)
-        results_dataframe = order_im_cols_df(results_dataframe)
-
-        # Save the transposed dataframe
-        results_dataframe.to_csv(output_path)
-
-    # write for advanced IM (pandas array)
-    if advanced_im_config.IM_list:
-        # dump the whole array
-        for im_type in advanced_im_config.IM_list:
-            # do a natural sort on the column names
-            df_adv_im[im_type] = df_adv_im[im_type][
-                list(df_adv_im[im_type].columns[:2])
-                + sorted(df_adv_im[im_type].columns[2:], key=natural_key)
-            ]
-            # check if file exist already, if exist header=False
-            adv_im_out = os.path.join(output, im_type + ".csv")
-            print("Dumping adv_im data to : {}".format(adv_im_out))
-            if os.path.isfile(adv_im_out):
-                print_header = False
-            else:
-                print_header = True
-            df_adv_im[im_type].to_csv(
-                adv_im_out, mode="a", header=print_header, index=False
-            )
->>>>>>> 8c31e6ba
     generate_metadata(output, identifier, rupture, run_type, version)
 
 
