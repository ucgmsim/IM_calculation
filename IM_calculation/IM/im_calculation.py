--- conflicted
+++ resolved
@@ -11,11 +11,10 @@
 from IM_calculation.IM import read_waveform, intensity_measures
 from qcore import timeseries, constants
 
-<<<<<<< HEAD
+from IM_calculation.IM.computeFAS import get_fourier_spectrum
+from qcore import timeseries, constants
+
 from IM_calculation.IM.intensity_measures import get_rotd100_50
-=======
-from IM_calculation.IM.computeFAS import get_fourier_spectrum
->>>>>>> 130e96a7
 
 G = 981.0
 DEFAULT_IMS = ["PGA", "PGV", "CAV", "AI", "Ds575", "Ds595", "MMI", "pSA"]
@@ -107,11 +106,7 @@
     return value_dict
 
 
-<<<<<<< HEAD
-def compute_measure_single(waveform, ims, comps, period, str_comps):
-=======
 def compute_measure_single(waveform, ims, comps, im_options, str_comps):
->>>>>>> 130e96a7
     """
     Compute measures for a single station
     :param: a tuple consisting 5 params: waveform, ims, comp, period, str_comps
@@ -135,7 +130,6 @@
 
     result[station_name] = {}
 
-<<<<<<< HEAD
     if {"pSA", "rotd50", "rotd100", "rotd100/50"} & set(ims):
         psa, u = intensity_measures.get_spectral_acceleration_nd(
             accelerations, period, waveform_acc.NT, DT
@@ -145,33 +139,14 @@
     for im in ims:
         if im == "PGV":
             value = intensity_measures.get_max_nd(velocities)
-=======
     if "PGV" in ims:
         value = intensity_measures.get_max_nd(velocities)
         result[station_name]["PGV"] = array_to_dict(value, str_comps, "PGV", comps)
->>>>>>> 130e96a7
 
     if "PGA" in ims:
         value = intensity_measures.get_max_nd(accelerations)
         result[station_name]["PGA"] = array_to_dict(value, str_comps, "PGA", comps)
 
-<<<<<<< HEAD
-        if im == "pSA":
-            value = psa
-
-        if im == "rotd50":
-            value = rotd50
-
-        elif im == "rotd100":
-            value = rotd100
-
-        elif im == "rotd100/50":
-            value = rotd100 / rotd50
-
-        # TODO: Speed up Ds calculations
-        if im == "Ds595":
-            value = intensity_measures.getDs_nd(DT, accelerations, 5, 95)
-=======
     if "pSA" in ims:
         value = intensity_measures.get_spectral_acceleration_nd(
             accelerations, im_options["pSA"], waveform_acc.NT, DT
@@ -182,7 +157,6 @@
             im_options["pSA"],
             (array_to_dict(value, str_comps, "pSA", comps)),
         )
->>>>>>> 130e96a7
 
     if "FAS" in ims:
         value = get_fourier_spectrum(accelerations, DT, im_options["FAS"])
@@ -190,6 +164,17 @@
             im_options["FAS"],
             (array_to_dict(value, str_comps, "FAS", comps)),
         )
+    if im == "pSA":
+        value = psa
+
+    if im == "rotd50":
+        value = rotd50
+
+    elif im == "rotd100":
+        value = rotd100
+
+    elif im == "rotd100/50":
+        value = rotd100 / rotd50
 
     # TODO: Speed up Ds calculations
     if "Ds595" in ims:
@@ -249,7 +234,7 @@
     file_type,
     wave_type,
     station_names,
-    ims=ALL_IMS,
+    ims=DEFAULT_IMS,
     comp=None,
     im_options=None,
     output=None,
