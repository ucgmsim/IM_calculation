--- conflicted
+++ resolved
@@ -17,16 +17,9 @@
 
 G = 981.0
 DEFAULT_IMS = ("PGA", "PGV", "CAV", "AI", "Ds575", "Ds595", "MMI", "pSA")
-<<<<<<< HEAD
-ALL_IMS = ["PGA", "PGV", "CAV", "AI", "Ds575", "Ds595", "MMI", "pSA", "FAS"]
-
-
-MULTI_VALUE_IMS = ["pSA", "FAS"]
-=======
 ALL_IMS = ("PGA", "PGV", "CAV", "AI", "Ds575", "Ds595", "MMI", "pSA", "FAS")
 
 MULTI_VALUE_IMS = ("pSA", "FAS")
->>>>>>> 1927c307
 
 EXT_PERIOD = np.logspace(start=np.log10(0.01), stop=np.log10(10.0), num=100, base=10)
 BSC_PERIOD = [
