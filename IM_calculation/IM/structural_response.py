--- conflicted
+++ resolved
@@ -7,8 +7,8 @@
     # temporary to load time series
     # Remove in production
     station_data = [
-        "/home/jpa198/Downloads/20191201 CHCH Feb ground motion input/Observed_Records/ADCS_000_obs.m",
-        "/home/jpa198/Downloads/20191201 CHCH Feb ground motion input/Simulated_Records/ADCS_000_sim.m",
+        "/home/vap30/Downloads/Jae/20191201 CHCH Feb ground motion input/Observed_Records/ADCS_000_obs.m",
+        "/home/vap30/Downloads/Jae/20191201 CHCH Feb ground motion input/Simulated_Records/ADCS_000_sim.m",
     ]
     obssim = []
     for f in station_data:
@@ -313,31 +313,6 @@
     alpha,
     storey,
 ):
-<<<<<<< HEAD
-=======
-
-    disp_time_history_per_EQ = np.zeros((phi.shape[0], sd_time.shape[1]))
-    moment_time_history_per_EQ = np.zeros_like(disp_time_history_per_EQ)
-    shear_time_history_per_EQ = np.zeros_like(disp_time_history_per_EQ)
-    load_time_history_per_EQ = np.zeros_like(disp_time_history_per_EQ)
-    rel_accel_time_history_per_EQ = np.zeros_like(disp_time_history_per_EQ)
-    slope_time_history_per_EQ = np.zeros_like(disp_time_history_per_EQ)
-
-    for j in range(sd_time.shape[1]):
-        modal_disp = participation_factor * phi * sd_time[:, j]
-        modal_slope = participation_factor * phi_1 * sd_time[:, j]
-        modal_moment = participation_factor * phi_2 * sd_time[:, j]
-        modal_shear = (
-            participation_factor * phi_3 * sd_time[:, j]
-            - participation_factor * alpha ** 2 * phi_1 * sd_time[:, j]
-        )
-        modal_load = (
-            participation_factor * phi_4 * sd_time[:, j]
-            - participation_factor * alpha ** 2 * phi_2 * sd_time[:, j]
-        )
-
-        modal_acc = participation_factor * phi * sa_time[:, j]
->>>>>>> 16444a8e
 
     disp_time_history_per_EQ = np.dot(participation_factor * phi, sd_time)
     moment_time_history_per_EQ = np.dot(participation_factor * phi_2, sd_time)
@@ -482,7 +457,6 @@
     )
 
 
-<<<<<<< HEAD
 
 def main():
     # Temporary for testing
@@ -492,12 +466,12 @@
     acc_obs, acc_sim = load()
 
     # largest translational period of the structure.
-    t1 = 2.0
+    t1 = 0.5
     # non-dimensional flexure-shear coefficient of the structure.  alpha=0 represents shear wall buildings.  alpha=30 represents moment frame buildings.
-    alpha = 30
+    alpha = 0
     # represents the number of equally spaced heights along the structure from which the analysis outputs will be recorded  (height of the structure is non-dimensional; 0 at base, 1 at top).
     storey = 10
-    c = 0.1
+    c=0.02
 
     # 3a calculate the vibration periods of the structure
     gamma, vibration_period = calculate_vibration_periods(alpha, t1)
@@ -567,112 +541,6 @@
         ground_accel_time_history_EQ_matrix_sim,
         rel_accel_time_history_EQ_matrix_sim,
         total_accel_time_history_EQ_matrix_sim,
-=======
-# read timeseries
-dt_obs = 0.005
-dt_sim = 0.005
-acc_obs, acc_sim = load()
-
-# largest translational period of the structure.
-t1 = 0.5
-# non-dimensional flexure-shear coefficient of the structure.  alpha=0 represents shear wall buildings.  alpha=30 represents moment frame buildings.
-alpha = 0
-# represents the number of equally spaced heights along the structure from which the analysis outputs will be recorded  (height of the structure is non-dimensional; 0 at base, 1 at top).
-storey = 10
-c=0.02
-
-# 3a calculate the vibration periods of the structure
-gamma, vibration_period = calculate_vibration_periods(alpha, t1)
-# 3b calculate the mode shapes of the structure
-phi, phi_1, phi_2, phi_3, phi_4, participation_factor = calculate_mode_shapes(
-    alpha, gamma, storey
-)
-print("ALPHA", alpha, "C", c, "T1", t1)
-print("VIBRATION PERIOD")
-print(",".join(map(str, vibration_period)))
-print("PARTICIPATION FACTOR")
-print(",".join(map(str, participation_factor)))
-varsp = {"PHI":phi}
-for var in varsp:
-    print(var)
-    for i in range(phi.shape[0]):
-        print(
-            ",".join(map(str, varsp[var][i]))
-        )
-# 3c calculate structural response
-disp_time_history_EQ_matrix_obs, slope_time_history_EQ_matrix_obs, moment_time_history_EQ_matrix_obs, storey_moment_time_history_EQ_matrix_obs, shear_time_history_EQ_matrix_obs, storey_shear_time_history_EQ_matrix_obs, load_time_history_EQ_matrix_obs, ground_accel_time_history_EQ_matrix_obs, rel_accel_time_history_EQ_matrix_obs, total_accel_time_history_EQ_matrix_obs = calculate_structural_response(
-    gamma,
-    vibration_period,
-    acc_obs,
-    dt_obs,
-    storey,
-    participation_factor,
-    phi,
-    phi_1,
-    phi_2,
-    phi_3,
-    phi_4,
-    alpha,
-    c=c,
-)
-disp_time_history_EQ_matrix_sim, slope_time_history_EQ_matrix_sim, moment_time_history_EQ_matrix_sim, storey_moment_time_history_EQ_matrix_sim, shear_time_history_EQ_matrix_sim, storey_shear_time_history_EQ_matrix_sim, load_time_history_EQ_matrix_sim, ground_accel_time_history_EQ_matrix_sim, rel_accel_time_history_EQ_matrix_sim, total_accel_time_history_EQ_matrix_sim = calculate_structural_response(
-    gamma,
-    vibration_period,
-    acc_sim,
-    dt_sim,
-    storey,
-    participation_factor,
-    phi,
-    phi_1,
-    phi_2,
-    phi_3,
-    phi_4,
-    alpha,
-    c=c,
-)
-# 3d extract peak structural response values from each earthquake ground motion record
-disp_time_history_peak_obs, slope_time_history_peak_obs, moment_time_history_peak_obs, storey_moment_time_history_peak_obs, shear_time_history_peak_obs, storey_shear_time_history_peak_obs, load_time_history_peak_obs, ground_accel_time_history_peak_obs, rel_accel_time_history_peak_obs, total_accel_time_history_peak_obs = extract_peak_structural_response(
-    storey,
-    disp_time_history_EQ_matrix_obs,
-    slope_time_history_EQ_matrix_obs,
-    moment_time_history_EQ_matrix_obs,
-    storey_moment_time_history_EQ_matrix_obs,
-    shear_time_history_EQ_matrix_obs,
-    storey_shear_time_history_EQ_matrix_obs,
-    load_time_history_EQ_matrix_obs,
-    ground_accel_time_history_EQ_matrix_obs,
-    rel_accel_time_history_EQ_matrix_obs,
-    total_accel_time_history_EQ_matrix_obs,
-)
-disp_time_history_peak_sim, slope_time_history_peak_sim, moment_time_history_peak_sim, storey_moment_time_history_peak_sim, shear_time_history_peak_sim, storey_shear_time_history_peak_sim, load_time_history_peak_sim, ground_accel_time_history_peak_sim, rel_accel_time_history_peak_sim, total_accel_time_history_peak_sim = extract_peak_structural_response(
-    storey,
-    disp_time_history_EQ_matrix_sim,
-    slope_time_history_EQ_matrix_sim,
-    moment_time_history_EQ_matrix_sim,
-    storey_moment_time_history_EQ_matrix_sim,
-    shear_time_history_EQ_matrix_sim,
-    storey_shear_time_history_EQ_matrix_sim,
-    load_time_history_EQ_matrix_sim,
-    ground_accel_time_history_EQ_matrix_sim,
-    rel_accel_time_history_EQ_matrix_sim,
-    total_accel_time_history_EQ_matrix_sim,
-)
-
-print("disp_time_history_peak, slope_time_history_peak, moment_time_history_peak, storey_moment_time_history_peak, shear_time_history_peak, storey_shear_time_history_peak, load_time_history_peak, ground_accel_time_history_peak, rel_accel_time_history_peak, total_accel_time_history_peak")
-print("SIM")
-for i in range(len(disp_time_history_peak_sim)):
-    print(
-        ",".join(map(str, [disp_time_history_peak_sim[i],
-        slope_time_history_peak_sim[i],
-        moment_time_history_peak_sim[i],
-        storey_moment_time_history_peak_sim[i],
-        shear_time_history_peak_sim[i],
-        storey_shear_time_history_peak_sim[i],
-        load_time_history_peak_sim[i],
-        ground_accel_time_history_peak_sim[i],
-        rel_accel_time_history_peak_sim[i],
-        total_accel_time_history_peak_sim[i]]))
->>>>>>> 16444a8e
     )
 
     print(
