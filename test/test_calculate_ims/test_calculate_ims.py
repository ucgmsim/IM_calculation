import sys
import shutil
import numpy as np
import argparse
import pickle
import pytest
import shutil
import calculate_ims
import os
import getpass
import sys
import io
import csv
from qcore import shared

from qcore import utils


PARSER = argparse.ArgumentParser()
BSC_PERIOD = [0.05, 0.1,  5.0, 10.0]
TEST_IMS = ['PGA', 'PGV', 'Ds575', 'pSA']

FAKE_DIR = 'fake_dir' # should be in set_up module and remove in tear_down module
utils.setup_dir("fake_dir")



@pytest.mark.parametrize(
    "test_comp, expected_comp", [('ellipsis', 'ellipsis'), ('000', '000'), ('090', '090'), ('ver', 'ver'), ('geom', 'ellipsis')]
)
def test_validate_comp(test_comp, expected_comp):
    assert calculate_ims.validate_comp(PARSER, test_comp)[0] == expected_comp


@pytest.mark.parametrize("test_comp_fail", ["adsf"])
def test_validate_comp_fail(test_comp_fail):
    with pytest.raises(SystemExit):
         calculate_ims.validate_comp(PARSER, test_comp_fail)


@pytest.mark.parametrize(
    "test_period, test_extended, test_im, expected_period", [(BSC_PERIOD, False, TEST_IMS, np.array(BSC_PERIOD)), (BSC_PERIOD, True, TEST_IMS, np.unique(np.append(BSC_PERIOD, calculate_ims.EXT_PERIOD)))]
)
def test_validate_period(test_period, test_extended, test_im, expected_period):
    assert all(np.equal(calculate_ims.validate_period(PARSER, test_period, test_extended, test_im), expected_period))


@pytest.mark.parametrize(
    "test_period, test_extended, test_im", [(BSC_PERIOD, False, TEST_IMS[:-1]), (BSC_PERIOD, True, TEST_IMS[:-1])]
)
def test_validate_period_fail(test_period, test_extended, test_im):
    with pytest.raises(SystemExit):
        calculate_ims.validate_period(PARSER, test_period, test_extended, test_im)


@pytest.mark.parametrize(
    "test_path, test_file_type", [("asdf", 'b'), (FAKE_DIR, 'b')]
)
def test_validate_input_path_fail(test_path, test_file_type):
    with pytest.raises(SystemExit):
        calculate_ims.validate_input_path(PARSER, test_path, test_file_type)


REALISATIONS = [
    ('PangopangoF29_HYP01-10_S1244', "https://www.dropbox.com/sh/dgpfukqd01zucjv/AAA8iMASZWn5vbr0PdDCgTG3a?dl=0")]
test_data_save_dirs = []
# Run this once, but run it for any test/collection of tests that is run in this class
@pytest.fixture(scope='session', autouse=True)
def set_up():
    for i, (REALISATION, DATA_DOWNLOAD_PATH) in enumerate(REALISATIONS):
        DATA_STORE_PATH = os.path.join(".", "sample"+str(i))

        ZIP_DOWNLOAD_PATH = os.path.join(DATA_STORE_PATH, REALISATION+".zip")
        OUTPUT_DIR_PATH = os.path.join(DATA_STORE_PATH, "input")
        os.makedirs(OUTPUT_DIR_PATH, exist_ok=True)

        DOWNLOAD_CMD = "wget -O {} {}".format(ZIP_DOWNLOAD_PATH, DATA_DOWNLOAD_PATH)
        UNZIP_CMD = "unzip {} -d {}".format(ZIP_DOWNLOAD_PATH, OUTPUT_DIR_PATH)

        test_data_save_dirs.append(OUTPUT_DIR_PATH)
        if not os.path.isfile(OUTPUT_DIR_PATH):
            out, err = shared.exe(DOWNLOAD_CMD, debug=False)
            if b"failed" in err:
                os.remove(ZIP_DOWNLOAD_PATH)
                sys.exit("{} failed to download data folder".format(err))
            else:
                print("Successfully downloaded benchmark data folder")

            out, err = shared.exe(UNZIP_CMD, debug=False)
            os.remove(ZIP_DOWNLOAD_PATH)
            if b"error" in err:
                shutil.rmtree(OUTPUT_DIR_PATH)
                sys.exit("{} failed to extract data folder".format(err))
        else:
            print("Benchmark data folder already exits")

    # Run all tests
    yield

    # Remove the test data directory
    #for PATH in test_data_save_dirs:
        #shutil.rmtree(PATH)


class TestPickleTesting():
    def test_convert_str_comp(self):

        function = 'convert_str_comp'
        for root_path in test_data_save_dirs:

            with open(os.path.join(root_path, function + '_comp.P'), 'rb') as load_file:
                comp = pickle.load(load_file)

            print(comp)
            value_to_test = calculate_ims.convert_str_comp(comp)

            with open(os.path.join(root_path, function + '_converted_comp.P'), 'rb') as load_file:
                converted_comp = pickle.load(load_file)
            print(converted_comp)

            assert value_to_test == converted_comp

    def test_get_comp_name_and_list(self):

        function = 'get_comp_name_and_list'
        for root_path in test_data_save_dirs:
            with open(os.path.join(root_path, function + '_comp.P'), 'rb') as load_file:
                comp = pickle.load(load_file)
            with open(os.path.join(root_path, function + '_geom_only.P'), 'rb') as load_file:
                geom_only = pickle.load(load_file)

            value1_to_test, value2_to_test = calculate_ims.get_comp_name_and_list(comp, geom_only)

            with open(os.path.join(root_path, function + '_comp_name.P'), 'rb') as load_file:
                comp_name = pickle.load(load_file)
            with open(os.path.join(root_path, function + '_comps.P'), 'rb') as load_file:
                comps = pickle.load(load_file)

            assert value1_to_test == comp_name
            assert value2_to_test == comps

    def test_write_rows(self):

        function = 'write_rows'
        for root_path in test_data_save_dirs:
            with open(os.path.join(root_path, function + '_comps.P'), 'rb') as load_file:
                comps = pickle.load(load_file)
            with open(os.path.join(root_path, function + '_station.P'), 'rb') as load_file:
                station = pickle.load(load_file)
            with open(os.path.join(root_path, function + '_ims.P'), 'rb') as load_file:
                ims = pickle.load(load_file)
            with open(os.path.join(root_path, function + '_result_dict.P'), 'rb') as load_file:
                result_dict = pickle.load(load_file)
<<<<<<< HEAD
            #big_csv_writer = io.TextIO()
            #sub_csv_writer = io.TextIO()

            #calculate_ims.write_rows(comps, station, ims, result_dict, big_csv_writer, sub_csv_writer=sub_csv_writer)

    def test_get_bbseis_selected_stations(self):
        function = 'get_bbseis'
        for root_path in test_data_save_dirs:
            with open(os.path.join(root_path, function + '_selected_stations.P'), 'rb') as load_file:
                stations = pickle.load(load_file)
                print("stations", stations)

            value_to_test = calculate_ims.get_bbseis(os.path.join(root_path, 'BB.bin'), 'binary', stations)[1]

            with open(os.path.join(root_path, function + '_station_names.P'), 'rb') as load_file:
                converted_stations = pickle.load(load_file)

            print(value_to_test)
            print(converted_stations)
            assert value_to_test == converted_stations
=======
            big_csv = io.StringIO()
            big_csv_writer = csv.writer(big_csv)
            sub_csv_writer = csv.writer(io.StringIO())

            calculate_ims.write_rows(comps, station, ims, result_dict, big_csv_writer, sub_csv_writer=sub_csv_writer)
            #print(big_csv_writer.read())
>>>>>>> 037e8124
<|MERGE_RESOLUTION|>--- conflicted
+++ resolved
@@ -98,8 +98,8 @@
     yield
 
     # Remove the test data directory
-    #for PATH in test_data_save_dirs:
-        #shutil.rmtree(PATH)
+    for PATH in test_data_save_dirs:
+        shutil.rmtree(PATH)
 
 
 class TestPickleTesting():
@@ -151,11 +151,13 @@
                 ims = pickle.load(load_file)
             with open(os.path.join(root_path, function + '_result_dict.P'), 'rb') as load_file:
                 result_dict = pickle.load(load_file)
-<<<<<<< HEAD
-            #big_csv_writer = io.TextIO()
-            #sub_csv_writer = io.TextIO()
 
-            #calculate_ims.write_rows(comps, station, ims, result_dict, big_csv_writer, sub_csv_writer=sub_csv_writer)
+            big_csv = io.StringIO()
+            big_csv_writer = csv.writer(big_csv)
+            sub_csv_writer = csv.writer(io.StringIO())
+
+            calculate_ims.write_rows(comps, station, ims, result_dict, big_csv_writer, sub_csv_writer=sub_csv_writer)
+            #print(big_csv_writer.read())
 
     def test_get_bbseis_selected_stations(self):
         function = 'get_bbseis'
@@ -172,11 +174,7 @@
             print(value_to_test)
             print(converted_stations)
             assert value_to_test == converted_stations
-=======
-            big_csv = io.StringIO()
-            big_csv_writer = csv.writer(big_csv)
-            sub_csv_writer = csv.writer(io.StringIO())
 
-            calculate_ims.write_rows(comps, station, ims, result_dict, big_csv_writer, sub_csv_writer=sub_csv_writer)
-            #print(big_csv_writer.read())
->>>>>>> 037e8124
+
+
+
