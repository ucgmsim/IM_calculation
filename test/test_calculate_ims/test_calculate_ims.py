--- conflicted
+++ resolved
@@ -18,6 +18,7 @@
 utils.setup_dir("fake_dir")
 
 
+
 @pytest.mark.parametrize(
     "test_comp, expected_comp", [('ellipsis', 'ellipsis'), ('000', '000'), ('090', '090'), ('ver', 'ver'), ('geom', 'ellipsis')]
 )
@@ -117,14 +118,8 @@
 
     def test_compute_measures_multiprocess(self):
         function = 'compute_measures_multiprocess'
-<<<<<<< HEAD
-        for root_path in test_data_save_dirs:
+        for root_path in TEST_DATA_SAVE_DIRS:
             input_path = os.path.join(root_path, INPUT, "BB.bin")
-=======
-        for root_path in TEST_DATA_SAVE_DIRS:
-            with open(os.path.join(root_path, INPUT, function + '_input_path.P'), 'rb') as load_file:
-                input_path = pickle.load(load_file)
->>>>>>> de3b4cc4
             with open(os.path.join(root_path, INPUT, function + '_file_type.P'), 'rb') as load_file:
                 file_type = pickle.load(load_file)
             with open(os.path.join(root_path, INPUT, function + '_geom_only.P'), 'rb') as load_file:
@@ -292,14 +287,8 @@
 
     def test_validate_input_path(self):
         function = 'validate_input_path'
-<<<<<<< HEAD
-        for root_path in test_data_save_dirs:
+        for root_path in TEST_DATA_SAVE_DIRS:
             arg_input = os.path.join(root_path, INPUT, "BB.bin")
-=======
-        for root_path in TEST_DATA_SAVE_DIRS:
-            with open(os.path.join(root_path, INPUT, function + '_arg_input.P'), 'rb') as load_file:
-                arg_input = pickle.load(load_file)
->>>>>>> de3b4cc4
             with open(os.path.join(root_path, INPUT, function + '_arg_file_type.P'), 'rb') as load_file:
                 arg_file_type = pickle.load(load_file)
 
@@ -353,14 +342,8 @@
 
     def test_get_steps(self):
         function = 'get_steps'
-<<<<<<< HEAD
-        for root_path in test_data_save_dirs:
+        for root_path in TEST_DATA_SAVE_DIRS:
             input_path = os.path.join(root_path, INPUT, "BB.bin")
-=======
-        for root_path in TEST_DATA_SAVE_DIRS:
-            input_path = os.path.join(root_path, INPUT, "BB.bin")
-            print("input: ", input_path)
->>>>>>> de3b4cc4
             with open(os.path.join(root_path, INPUT, function + '_nps.P'), 'rb') as load_file:
                 nps = pickle.load(load_file)
             with open(os.path.join(root_path, INPUT, function + '_total_stations.P'), 'rb') as load_file:
