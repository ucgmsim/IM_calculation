import sys
import shutil
import numpy as np
import argparse
import pickle
import pytest
import shutil
import calculate_ims
import os
import getpass
import sys
import io
from qcore import shared


from qcore import utils


PARSER = argparse.ArgumentParser()
BSC_PERIOD = [0.05, 0.1,  5.0, 10.0]
TEST_IMS = ['PGA', 'PGV', 'Ds575', 'pSA']

FAKE_DIR = 'fake_dir' # should be in set_up module and remove in tear_down module
utils.setup_dir("fake_dir")



@pytest.mark.parametrize(
    "test_comp, expected_comp", [('ellipsis', 'ellipsis'), ('000', '000'), ('090', '090'), ('ver', 'ver'), ('geom', 'ellipsis')]
)
def test_validate_comp(test_comp, expected_comp):
    assert calculate_ims.validate_comp(PARSER, test_comp)[0] == expected_comp


@pytest.mark.parametrize("test_comp_fail", ["adsf"])
def test_validate_comp_fail(test_comp_fail):
    with pytest.raises(SystemExit):
         calculate_ims.validate_comp(PARSER, test_comp_fail)


@pytest.mark.parametrize(
    "test_period, test_extended, test_im, expected_period", [(BSC_PERIOD, False, TEST_IMS, np.array(BSC_PERIOD)), (BSC_PERIOD, True, TEST_IMS, np.unique(np.append(BSC_PERIOD, calculate_ims.EXT_PERIOD)))]
)
def test_validate_period(test_period, test_extended, test_im, expected_period):
    assert all(np.equal(calculate_ims.validate_period(PARSER, test_period, test_extended, test_im), expected_period))


@pytest.mark.parametrize(
    "test_period, test_extended, test_im", [(BSC_PERIOD, False, TEST_IMS[:-1]), (BSC_PERIOD, True, TEST_IMS[:-1])]
)
def test_validate_period_fail(test_period, test_extended, test_im):
    with pytest.raises(SystemExit):
        calculate_ims.validate_period(PARSER, test_period, test_extended, test_im)

<<<<<<< HEAD

@pytest.mark.parametrize(
    "test_path, test_file_type", [("asdf", 'b'), (FAKE_DIR, 'b')]
)
def test_validate_input_path_fail(test_path, test_file_type):
    with pytest.raises(SystemExit):
        calculate_ims.validate_input_path(PARSER, test_path, test_file_type)




class TestPickleTesting():

    REALISATIONS = [('PangopangoF29_HYP01-10_S1244', "https://www.dropbox.com/sh/dgpfukqd01zucjv/AAA8iMASZWn5vbr0PdDCgTG3a?dl=0")]
    test_data_save_dirs = []

    # Run this once, but run it for any test/collection of tests that is run in this class
    @pytest.fixture(scope='class', autouse=True)
    def set_up(self):
        for i, (REALISATION, DATA_DOWNLOAD_PATH) in enumerate(self.REALISATIONS):
            DATA_STORE_PATH = os.path.join(".", "sample"+str(i))
            utils.setup_dir(DATA_STORE_PATH)

            ZIP_DOWNLOAD_PATH = os.path.join(DATA_STORE_PATH, REALISATION+".zip")
            OUTPUT_DIR_PATH = os.path.join(DATA_STORE_PATH, "input")
            utils.setup_dir(OUTPUT_DIR_PATH)

            DOWNLOAD_CMD = "wget -O {} {}".format(ZIP_DOWNLOAD_PATH, DATA_DOWNLOAD_PATH)
            UNZIP_CMD = "unzip {} -d {}".format(ZIP_DOWNLOAD_PATH, OUTPUT_DIR_PATH)

            self.test_data_save_dirs.append(OUTPUT_DIR_PATH)
            if not os.path.isfile(OUTPUT_DIR_PATH):
                out, err = shared.exe(DOWNLOAD_CMD, debug=False)
                if b"failed" in err:
                    os.remove(ZIP_DOWNLOAD_PATH)
                    sys.exit("{} failed to download data folder".format(err))
                else:
                    print("Successfully downloaded benchmark data folder")

                out, err = shared.exe(UNZIP_CMD, debug=False)
=======
REALISATIONS = [('PangopangoF29_HYP01-10_S1244',"https://www.dropbox.com/sh/dgpfukqd01zucjv/AAA8iMASZWn5vbr0PdDCgTG3a?dl=0")]
test_data_save_dirs = []

# Run this once, but run it for any test/collection of tests that is run in this class
@pytest.fixture(scope='session', autouse=True)
def set_up():
    for i, (REALISATION, DATA_DOWNLOAD_PATH) in enumerate(REALISATIONS):
        DATA_STORE_PATH = os.path.join(".", "sample"+str(i))

        ZIP_DOWNLOAD_PATH = os.path.join(DATA_STORE_PATH, REALISATION+".zip")
        OUTPUT_DIR_PATH = os.path.join(DATA_STORE_PATH, "input")
        os.makedirs(OUTPUT_DIR_PATH, exist_ok=True)

        DOWNLOAD_CMD = "wget -O {} {}".format(ZIP_DOWNLOAD_PATH, DATA_DOWNLOAD_PATH)
        UNZIP_CMD = "unzip {} -d {}".format(ZIP_DOWNLOAD_PATH, OUTPUT_DIR_PATH)

        test_data_save_dirs.append(OUTPUT_DIR_PATH)
        if not os.path.isfile(OUTPUT_DIR_PATH):
            out, err = shared.exe(DOWNLOAD_CMD, debug=False)
            if b"failed" in err:
>>>>>>> ea094662
                os.remove(ZIP_DOWNLOAD_PATH)
                sys.exit("{} failed to download data folder".format(err))
            else:
                print("Successfully downloaded benchmark data folder")

            out, err = shared.exe(UNZIP_CMD, debug=False)
            os.remove(ZIP_DOWNLOAD_PATH)
            if b"error" in err:
                shutil.rmtree(OUTPUT_DIR_PATH)
                sys.exit("{} failed to extract data folder".format(err))
        else:
            print("Benchmark data folder already exits")

    # Run all tests
    yield

    # Remove the test data directory
    for PATH in test_data_save_dirs:
        shutil.rmtree(PATH)

<<<<<<< HEAD
        # Remove the test data directory
        for PATH in self.test_data_save_dirs:
            shutil.rmtree(PATH)
=======
>>>>>>> ea094662

class TestPickleTesting():
    def test_convert_str_comp(self):

        function = 'convert_str_comp'
        for root_path in test_data_save_dirs:

            with open(os.path.join(root_path, function + '_comp.P'), 'rb') as load_file:
                comp = pickle.load(load_file)

            print(comp)
            value_to_test = calculate_ims.convert_str_comp(comp)

            with open(os.path.join(root_path, function + '_converted_comp.P'), 'rb') as load_file:
                converted_comp = pickle.load(load_file)
            print(converted_comp)

            assert value_to_test == converted_comp

<<<<<<< HEAD
    def test_get_bbseis_input_path(self):
        function = 'get_bbseis'
        for root_path in self.test_data_save_dirs:
            with open(os.path.join(root_path, function + '_input_path.P'), 'rb') as load_file:
                stations = pickle.load(load_file)
=======
    def test_get_comp_name_and_list(self):

        function = 'get_comp_name_and_list'
        for root_path in test_data_save_dirs:
            with open(os.path.join(root_path, function + '_comp.P'), 'rb') as load_file:
                comp = pickle.load(load_file)
            with open(os.path.join(root_path, function + '_geom_only.P'), 'rb') as load_file:
                geom_only = pickle.load(load_file)
>>>>>>> ea094662

            value_to_test = calculate_ims.get_bbseis(os.path.join(root_path, 'BB.bin'), 'b', stations)[1]

<<<<<<< HEAD
            with open(os.path.join(root_path, function + '_station_names.P'), 'rb') as load_file:
                converted_stations = pickle.load(load_file)

                assert value_to_test == converted_stations
=======
            with open(os.path.join(root_path, function + '_comp_name.P'), 'rb') as load_file:
                comp_name = pickle.load(load_file)
            with open(os.path.join(root_path, function + '_comps.P'), 'rb') as load_file:
                comps = pickle.load(load_file)

            assert value1_to_test == comp_name
            assert value2_to_test == comps

    def test_write_rows(self):

        function = 'test_write_rows'
        for root_path in test_data_save_dirs:
            with open(os.path.join(root_path, function + '_comps.P'), 'rb') as load_file:
                comps = pickle.load(load_file)
            with open(os.path.join(root_path, function + '_station.P'), 'rb') as load_file:
                station = pickle.load(load_file)
            with open(os.path.join(root_path, function + '_ims.P'), 'rb') as load_file:
                ims = pickle.load(load_file)
            with open(os.path.join(root_path, function + '_result_dict.P'), 'rb') as load_file:
                result_dict = pickle.load(load_file)
            big_csv_writer = io.TextIO()
            sub_csv_writer = io.TextIO()

            calculate_ims.write_rows(comps, station, ims, result_dict, big_csv_writer, sub_csv_writer=sub_csv_writer)
>>>>>>> ea094662
<|MERGE_RESOLUTION|>--- conflicted
+++ resolved
@@ -11,7 +11,6 @@
 import sys
 import io
 from qcore import shared
-
 
 from qcore import utils
 
@@ -52,7 +51,6 @@
     with pytest.raises(SystemExit):
         calculate_ims.validate_period(PARSER, test_period, test_extended, test_im)
 
-<<<<<<< HEAD
 
 @pytest.mark.parametrize(
     "test_path, test_file_type", [("asdf", 'b'), (FAKE_DIR, 'b')]
@@ -62,41 +60,9 @@
         calculate_ims.validate_input_path(PARSER, test_path, test_file_type)
 
 
-
-
-class TestPickleTesting():
-
-    REALISATIONS = [('PangopangoF29_HYP01-10_S1244', "https://www.dropbox.com/sh/dgpfukqd01zucjv/AAA8iMASZWn5vbr0PdDCgTG3a?dl=0")]
-    test_data_save_dirs = []
-
-    # Run this once, but run it for any test/collection of tests that is run in this class
-    @pytest.fixture(scope='class', autouse=True)
-    def set_up(self):
-        for i, (REALISATION, DATA_DOWNLOAD_PATH) in enumerate(self.REALISATIONS):
-            DATA_STORE_PATH = os.path.join(".", "sample"+str(i))
-            utils.setup_dir(DATA_STORE_PATH)
-
-            ZIP_DOWNLOAD_PATH = os.path.join(DATA_STORE_PATH, REALISATION+".zip")
-            OUTPUT_DIR_PATH = os.path.join(DATA_STORE_PATH, "input")
-            utils.setup_dir(OUTPUT_DIR_PATH)
-
-            DOWNLOAD_CMD = "wget -O {} {}".format(ZIP_DOWNLOAD_PATH, DATA_DOWNLOAD_PATH)
-            UNZIP_CMD = "unzip {} -d {}".format(ZIP_DOWNLOAD_PATH, OUTPUT_DIR_PATH)
-
-            self.test_data_save_dirs.append(OUTPUT_DIR_PATH)
-            if not os.path.isfile(OUTPUT_DIR_PATH):
-                out, err = shared.exe(DOWNLOAD_CMD, debug=False)
-                if b"failed" in err:
-                    os.remove(ZIP_DOWNLOAD_PATH)
-                    sys.exit("{} failed to download data folder".format(err))
-                else:
-                    print("Successfully downloaded benchmark data folder")
-
-                out, err = shared.exe(UNZIP_CMD, debug=False)
-=======
-REALISATIONS = [('PangopangoF29_HYP01-10_S1244',"https://www.dropbox.com/sh/dgpfukqd01zucjv/AAA8iMASZWn5vbr0PdDCgTG3a?dl=0")]
+REALISATIONS = [
+    ('PangopangoF29_HYP01-10_S1244', "https://www.dropbox.com/sh/dgpfukqd01zucjv/AAA8iMASZWn5vbr0PdDCgTG3a?dl=0")]
 test_data_save_dirs = []
-
 # Run this once, but run it for any test/collection of tests that is run in this class
 @pytest.fixture(scope='session', autouse=True)
 def set_up():
@@ -114,7 +80,6 @@
         if not os.path.isfile(OUTPUT_DIR_PATH):
             out, err = shared.exe(DOWNLOAD_CMD, debug=False)
             if b"failed" in err:
->>>>>>> ea094662
                 os.remove(ZIP_DOWNLOAD_PATH)
                 sys.exit("{} failed to download data folder".format(err))
             else:
@@ -132,15 +97,9 @@
     yield
 
     # Remove the test data directory
-    for PATH in test_data_save_dirs:
-        shutil.rmtree(PATH)
+    #for PATH in test_data_save_dirs:
+        #shutil.rmtree(PATH)
 
-<<<<<<< HEAD
-        # Remove the test data directory
-        for PATH in self.test_data_save_dirs:
-            shutil.rmtree(PATH)
-=======
->>>>>>> ea094662
 
 class TestPickleTesting():
     def test_convert_str_comp(self):
@@ -160,13 +119,6 @@
 
             assert value_to_test == converted_comp
 
-<<<<<<< HEAD
-    def test_get_bbseis_input_path(self):
-        function = 'get_bbseis'
-        for root_path in self.test_data_save_dirs:
-            with open(os.path.join(root_path, function + '_input_path.P'), 'rb') as load_file:
-                stations = pickle.load(load_file)
-=======
     def test_get_comp_name_and_list(self):
 
         function = 'get_comp_name_and_list'
@@ -175,16 +127,9 @@
                 comp = pickle.load(load_file)
             with open(os.path.join(root_path, function + '_geom_only.P'), 'rb') as load_file:
                 geom_only = pickle.load(load_file)
->>>>>>> ea094662
 
-            value_to_test = calculate_ims.get_bbseis(os.path.join(root_path, 'BB.bin'), 'b', stations)[1]
+            value1_to_test, value2_to_test = calculate_ims.get_comp_name_and_list(comp, geom_only)
 
-<<<<<<< HEAD
-            with open(os.path.join(root_path, function + '_station_names.P'), 'rb') as load_file:
-                converted_stations = pickle.load(load_file)
-
-                assert value_to_test == converted_stations
-=======
             with open(os.path.join(root_path, function + '_comp_name.P'), 'rb') as load_file:
                 comp_name = pickle.load(load_file)
             with open(os.path.join(root_path, function + '_comps.P'), 'rb') as load_file:
@@ -195,7 +140,7 @@
 
     def test_write_rows(self):
 
-        function = 'test_write_rows'
+        function = 'write_rows'
         for root_path in test_data_save_dirs:
             with open(os.path.join(root_path, function + '_comps.P'), 'rb') as load_file:
                 comps = pickle.load(load_file)
@@ -205,8 +150,23 @@
                 ims = pickle.load(load_file)
             with open(os.path.join(root_path, function + '_result_dict.P'), 'rb') as load_file:
                 result_dict = pickle.load(load_file)
-            big_csv_writer = io.TextIO()
-            sub_csv_writer = io.TextIO()
+            #big_csv_writer = io.TextIO()
+            #sub_csv_writer = io.TextIO()
 
-            calculate_ims.write_rows(comps, station, ims, result_dict, big_csv_writer, sub_csv_writer=sub_csv_writer)
->>>>>>> ea094662
+            #calculate_ims.write_rows(comps, station, ims, result_dict, big_csv_writer, sub_csv_writer=sub_csv_writer)
+
+    def test_get_bbseis_selected_stations(self):
+        function = 'get_bbseis'
+        for root_path in test_data_save_dirs:
+            with open(os.path.join(root_path, function + '_selected_stations.P'), 'rb') as load_file:
+                stations = pickle.load(load_file)
+                print("stations", stations)
+
+            value_to_test = calculate_ims.get_bbseis(os.path.join(root_path, 'BB.bin'), 'binary', stations)[1]
+
+            with open(os.path.join(root_path, function + '_station_names.P'), 'rb') as load_file:
+                converted_stations = pickle.load(load_file)
+
+            print(value_to_test)
+            print(converted_stations)
+            assert value_to_test == converted_stations
