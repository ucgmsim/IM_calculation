--- conflicted
+++ resolved
@@ -91,11 +91,7 @@
         compare_iterable(test_output, bench_output)
 
 
-<<<<<<< HEAD
-def test_read_one_station_from_bbseis():
-=======
-def test_read_one_station_from_bbseis(set_up):  # station name not the same
->>>>>>> a7602953
+def test_read_one_station_from_bbseis(set_up):
     function = "read_one_station_from_bbseries"
     for root_path in set_up:
         with open(
