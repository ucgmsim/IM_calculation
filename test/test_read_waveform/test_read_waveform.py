import os
import pickle
import pytest
import numpy as np
import sys
import shutil
from qcore import shared
from IM import read_waveform

<<<<<<< HEAD
from test.test_common_set_up import TEST_DATA_SAVE_DIRS, OUTPUT, INPUT, set_up


=======
# from test.test_common_set_up import set_up, TEST_DATA_SAVE_DIRS, INPUT, OUTPUT

INPUT = "input"
OUTPUT = "output"
REALISATIONS = [
        ('PangopangoF29_HYP01-10_S1244', "https://www.dropbox.com/sh/dgpfukqd01zucjv/AAA8iMASZWn5vbr0PdDCgTG3a?dl=0")]
TEST_DATA_SAVE_DIRS = []

# Run this once, but run it for any test/collection of tests that is run in this class
# @pytest.fixture(scope='session', autouse=True)

def set_up():
    print("dsaf")
    for i, (REALISATION, DATA_DOWNLOAD_PATH) in enumerate(REALISATIONS):
        DATA_STORE_PATH = os.path.join(".", "sample"+str(i))

        ZIP_DOWNLOAD_PATH = os.path.join(DATA_STORE_PATH, REALISATION+".zip")
        OUTPUT_DIR_PATH = os.path.join(DATA_STORE_PATH, "input")

        DOWNLOAD_CMD = "wget -O {} {}".format(ZIP_DOWNLOAD_PATH, DATA_DOWNLOAD_PATH)
        UNZIP_CMD = "unzip {} -d {}".format(ZIP_DOWNLOAD_PATH, DATA_STORE_PATH)
        print(DATA_STORE_PATH)
        TEST_DATA_SAVE_DIRS.append(DATA_STORE_PATH)
        if not os.path.isdir(DATA_STORE_PATH):
            os.makedirs(OUTPUT_DIR_PATH, exist_ok=True)
            out, err = shared.exe(DOWNLOAD_CMD, debug=False)
            if b"failed" in err:
                os.remove(ZIP_DOWNLOAD_PATH)
                sys.exit("{} failed to download data folder".format(err))
            else:
                print("Successfully downloaded benchmark data folder")

            out, err = shared.exe(UNZIP_CMD, debug=False)
            os.remove(ZIP_DOWNLOAD_PATH)
            if b"error" in err:
                shutil.rmtree(OUTPUT_DIR_PATH)
                sys.exit("{} failed to extract data folder".format(err))
        else:
            print("Benchmark data folder already exits: ", DATA_STORE_PATH)


    # Remove the test data directory
    #for PATH in TEST_DATA_SAVE_DIRS:
        #shutil.rmtree(PATH)
>>>>>>> 11b5bdf3


def get_common_waveform_values(root_path, function_name):
    with open(os.path.join(root_path, INPUT, function_name + '_bbseis.P'), 'rb') as load_file:
        bbseis = pickle.load(load_file)
    with open(os.path.join(root_path, INPUT, function_name + '_comp.P'), 'rb') as load_file:
        comp = pickle.load(load_file)
    with open(os.path.join(root_path, INPUT, function_name + '_wave_type.P'), 'rb') as load_file:
        wave_type = pickle.load(load_file)
    with open(os.path.join(root_path, INPUT, function_name + '_file_type.P'), 'rb') as load_file:
        file_type = pickle.load(load_file)

    return bbseis, comp, wave_type, file_type


def get_common_bbseis_values(root_path, function_name):
    with open(os.path.join(root_path, INPUT, function_name + '_station_names.P'), 'rb') as load_file:
        station_names = pickle.load(load_file)

    with open(os.path.join(root_path, INPUT, function_name + '_units.P'), 'rb') as load_file:
        units = pickle.load(load_file)
    return station_names, units


def test_calculate_timesteps():
    function = 'calculate_timesteps'
    for root_path in TEST_DATA_SAVE_DIRS:
        with open(os.path.join(root_path, INPUT, function + '_NT.P'), 'rb') as load_file:
            NT = pickle.load(load_file)
        with open(os.path.join(root_path, INPUT, function + '_DT.P'), 'rb') as load_file:
            DT = pickle.load(load_file)

        test_output = read_waveform.calculate_timesteps(NT, DT)

        with open(os.path.join(root_path, OUTPUT, function + '_ret_val.P'), 'rb') as load_file:
            bench_output = pickle.load(load_file)

        assert (test_output == bench_output).all()


def test_read_waveforms():
    function = 'read_waveforms'
    for root_path in TEST_DATA_SAVE_DIRS:
        station_names, units = get_common_bbseis_values(root_path, function)
        bbseis, comp, wave_type, file_type = get_common_waveform_values(root_path, function)

        # only test for binary, path to ascii folder is not neede
        test_output = read_waveform.read_waveforms(None, bbseis, station_names, comp, wave_type, file_type, units)

        with open(os.path.join(root_path, OUTPUT, function + '_ret_val.P'), 'rb') as load_file:
            bench_output = pickle.load(load_file)
        for i in range(len(bench_output)):
            for j in range(2):
                vars_test = vars(test_output[i][j])
                vars_bench = vars(bench_output[i][j])
                for k in vars_test.keys():
                    if isinstance(vars_test[k], np.ndarray):
                        assert (vars_test[k] == vars_bench[k]).all()
                    else:
                        assert vars_test[k] == vars_bench[k]



def test_read_one_station_from_bbseis(): #station name not the same
    function = 'read_one_station_from_bbseries'
    print(function)
    for root_path in TEST_DATA_SAVE_DIRS:
        print("root_path",root_path)
        with open(os.path.join(root_path, INPUT, function + '_station_name.P'), 'rb') as load_file:
            station_name = pickle.load(load_file)
            print("station_name from pikle",station_name)

        bbseis, comp, wave_type, file_type = get_common_waveform_values(root_path, function)

        test_output = read_waveform.read_one_station_from_bbseries(bbseis, station_name, comp, wave_type, file_type)

        with open(os.path.join(root_path, OUTPUT, function + '_waveform.P'), 'rb') as load_file:
            bench_output = pickle.load(load_file)
        print("test", test_output.station_name)
        print("bench", bench_output.station_name)
        assert test_output == bench_output


def test_read_binary_file():
    function = 'read_binary_file'
    for root_path in TEST_DATA_SAVE_DIRS:
        station_names, units = get_common_bbseis_values(root_path, function)
        bbseis, comp, wave_type, file_type = get_common_waveform_values(root_path, function)

        test_output = read_waveform.read_binary_file(bbseis, comp, station_names, wave_type, file_type, units)

        with open(os.path.join(root_path, OUTPUT, function + '_waveforms.P'), 'rb') as load_file:
            bench_output = pickle.load(load_file)

        for i in range(len(bench_output)):
            for j in range(2):
                vars_test = vars(test_output[i][j])
                vars_bench = vars(bench_output[i][j])
                for k in vars_test.keys():
                    if isinstance(vars_test[k], np.ndarray):
                        assert (vars_test[k] == vars_bench[k]).all()
                    else:
                        assert vars_test[k] == vars_bench[k]


set_up()
test_read_waveforms()<|MERGE_RESOLUTION|>--- conflicted
+++ resolved
@@ -7,11 +7,6 @@
 from qcore import shared
 from IM import read_waveform
 
-<<<<<<< HEAD
-from test.test_common_set_up import TEST_DATA_SAVE_DIRS, OUTPUT, INPUT, set_up
-
-
-=======
 # from test.test_common_set_up import set_up, TEST_DATA_SAVE_DIRS, INPUT, OUTPUT
 
 INPUT = "input"
@@ -56,7 +51,6 @@
     # Remove the test data directory
     #for PATH in TEST_DATA_SAVE_DIRS:
         #shutil.rmtree(PATH)
->>>>>>> 11b5bdf3
 
 
 def get_common_waveform_values(root_path, function_name):
