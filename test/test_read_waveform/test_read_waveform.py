--- conflicted
+++ resolved
@@ -47,22 +47,7 @@
         units = pickle.load(load_file)
     return station_names, units
 
-<<<<<<< HEAD
 def test_calculate_timesteps(set_up):
-=======
-
-def compare_waveforms(bench_waveform, test_waveform):
-    vars_test = vars(test_waveform)
-    vars_bench = vars(bench_waveform)
-    for k in vars_bench.keys():
-        if isinstance(vars_bench[k], np.ndarray):
-            assert np.isclose(vars_test[k], vars_bench[k]).all()
-        else:
-            assert vars_test[k] == vars_bench[k]
-
-
-def test_calculate_timesteps():
->>>>>>> d16abc93
     function = "calculate_timesteps"
     for root_path in set_up:
         with open(
@@ -91,7 +76,6 @@
         bbseis, comp, wave_type, file_type = get_common_waveform_values(
             root_path, function
         )
-        #station_names= station_names
 
         # only test for binary, path to ascii folder is not needed
         test_output = read_waveform.read_waveforms(
