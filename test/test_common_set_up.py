--- conflicted
+++ resolved
@@ -1,19 +1,15 @@
 import os
 import shutil
 import sys
-
-import numpy as np
-<<<<<<< HEAD
-import pytest
-
-from qcore import shared
-=======
 from ftplib import FTP
 from urllib import parse
 
+import numpy as np
+import pytest
+
+from IM.read_waveform import Waveform
+from qcore import shared
 from rrup.rrup import Point
-from IM.read_waveform import Waveform
->>>>>>> a7602953
 
 INPUT = "input"
 OUTPUT = "output"
@@ -57,7 +53,7 @@
             if b"error" in err:
                 shutil.rmtree(data_store_path)
                 sys.exit("{} failed to retrieve test data".format(err))
-            #download_via_ftp(DATA_DOWNLOAD_PATH, zip_download_path)
+            # download_via_ftp(DATA_DOWNLOAD_PATH, zip_download_path)
             if not os.path.isfile(zip_download_path):
                 sys.exit(
                     "File failed to download from {}. Exiting".format(
