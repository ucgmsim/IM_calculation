--- conflicted
+++ resolved
@@ -150,11 +150,7 @@
 
 def compute_measures_multiprocess(input_path, file_type, geom_only, wave_type, station_names, ims=IMS, comp=None,
                                   period=None, output=None, identifier=None, rupture=None, run_type=None, version=None,
-<<<<<<< HEAD
-                                  process=1, simple_output=False):
-=======
-                                  process=1, units='g'):
->>>>>>> c1c0356d
+                                  process=1, simple_output=False, units='g'):
     """
     using multiprocesses to computer measures.
     Calls compute_measure_single() to compute measures for a single station
@@ -456,16 +452,11 @@
                         help='Please provide a station name(s) separated by a space. eg: 112A 113A')
     parser.add_argument('-c', '--component', type=str, default='ellipsis',
                         help='Please provide the velocity/acc component(s) you want to calculate eg.geom. {}'.format(get_comp_help()))
-<<<<<<< HEAD
     parser.add_argument('-np', '--process', default=2, type=int, help='Please provide the number of processors. Default is 2')
     parser.add_argument('-s', '--simple_output', action='store_true',
                         help="Please add '-s' to indicate if you want to output the big summary csv only(no single station csvs). Default outputting both single station and the big summary csvs")
-=======
-    parser.add_argument('-np', '--process', default=2, type=int, help='Please provide the number of processors')
     parser.add_argument('-u', '--units', choices=['cm/s^2', 'g'], default='g',
                         help="The units that input acceleration files are in")
-
->>>>>>> c1c0356d
     args = parser.parse_args()
 
     validate_input_path(parser, args.input_path, args.file_type)
@@ -486,11 +477,7 @@
     compute_measures_multiprocess(args.input_path, file_type, geom_only, wave_type=None,
                                   station_names=args.station_names, ims=im, comp=comp, period=period, output=output_dir,
                                   identifier=args.identifier, rupture=args.rupture, run_type=run_type, version=args.version,
-<<<<<<< HEAD
-                                  process=args.process, simple_output=args.simple_output)
-=======
-                                  process=args.process, units=args.units)
->>>>>>> c1c0356d
+                                  process=args.process, simple_output=args.simple_output, units=args.units)
 
     print("Calculations are outputted to {}".format(output_dir))
 
