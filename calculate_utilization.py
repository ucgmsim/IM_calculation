import os
import sys
import datetime
import calendar
import argparse
import getpass
import pandas as pd
import numpy as np
import matplotlib.pyplot as plt
import matplotlib.dates as mdates
from qcore import utils

sys.path.insert(0, '../qcore')
from qcore import utils


CALENDAR = {s: n for n, s in enumerate(calendar.month_abbr)}
OUT_DIR = os.path.join('/home', getpass.getuser(), 'uti_cs_plots')
<<<<<<< HEAD
SMALL_SIZE = 8
MEDIUM_SIZE = 11
BIGGER_SIZE = 14
=======
>>>>>>> 60a2d572


def get_datetime(time_string):
    """
    return a datetime object from a .out file
    :param time_string: string repr of time
    :return: datetime object
    """
    try:
        date, time = time_string.split('_')
        try:
            year, month, day = map(int, date.split(
                '-'))  # 2018-07-10_00:08:27 run_emod3d.MaungatiE01_HYP09-17_S1324.20180710_000823.out
        except ValueError:  # 09:20:52_03/07/2018 run_emod3d.EdgecumbCS_HYP02-14_S1254.20180703_092031.out
            date, time = time, date
            day, month, year = map(int, date.split('/'))
    except ValueError:
        _, month, day, time, _, year = time_string.split()
        month = CALENDAR[month]
        day = int(day)
        year = int(year)
    hour, minute, second = map(int, time.split(':'))
    datetime_obj = datetime.datetime(year, month, day, hour, minute, second)
    return datetime_obj


def get_fraction_dict(dir_path, file_pattern=''):
    """
    get the time fraction of each hour for each simrun
    :param dir_path: path to dir contain all .out file of simruns
    :param file_pattern: startswith file pattern of bb
    :return: {datetime_obj: fraction}
    """
    fraction_dict = {}
    for f in os.listdir(dir_path):
        if not f.startswith('post') and f.startswith(file_pattern):
            file_path = os.path.join(dir_path, f)
            with open(file_path, 'r') as sim_file:
                buf = sim_file.readlines()
                start_time = get_datetime(buf[0].strip())
                end_time = get_datetime(buf[-1].strip())
                calc_fraction(fraction_dict, start_time, end_time)
    return fraction_dict


def populate_dict(fraction_dict, time, duration):
    """
    populate a single time duration fragment of a sim run
    :param fraction_dict:
    :param time: datetime obj
    :param duration: float time fragment
    :return:
    """
    if time not in fraction_dict.keys():
        fraction_dict[time] = duration / 3600.
    else:
        fraction_dict[time] += duration / 3600.


def calc_fraction(fraction_dict, start_time, end_time):
    """
    calculate and populate the time fraction of each hour for each simrun
    :param fraction_dict:
    :param start_time: start time of the time fragment
    :param end_time:
    :return:
    """
    duration = (end_time - start_time).total_seconds()
    # print(start_time, end_time, duration)
    diff_start = 3600 - (start_time.minute * 60 + start_time.second)
    if diff_start >= duration:  # if the job is completed within an complete hour, eg 8:00-9:00
        populate_dict(fraction_dict, start_time, duration)
    else:  # if the job is completed over 8:56-9:15, 8:00-10:00 etc
        diff_end = end_time.minute * 60 + end_time.second
        hours_between = (duration - diff_start - diff_end) // 3600
        populate_dict(fraction_dict, start_time, diff_start)
        if hours_between != 0:
            for i in range(int(hours_between)):
                new_time = start_time + datetime.timedelta(hours=i + 1)
                populate_dict(fraction_dict, new_time, 3600)
        populate_dict(fraction_dict, end_time, diff_end)


def df_to_csv(df, index_colname, value_colname, out_dir, csv_name):
    """
    converts panda dataframe object to a csv file
    :param df: panda dataframe obj
    :param index_colname: str
    :param value_colname: str
    :param csv_name: output csv file name
    :return:
    """
    df.columns = [value_colname]
    df.index.name = index_colname
    outpath = os.path.join(out_dir, csv_name)
    df.to_csv(outpath)
    print("csv output to {}".format(outpath))


def main():
        parser = argparse.ArgumentParser()
        parser.add_argument('dir_path', type=str,
                            help='abs path to *.out folder')
        parser.add_argument('-f', '--file_pattern', type=str, default='sim_bb',
                            help='what file pattern the bb file startswith. eg.sim_bb')
        parser.add_argument('-o', '--out_dir', default=OUT_DIR,
                            help="path to output dir. Default {}".format(OUT_DIR))
        parser.add_argument('-c', '--csv_out', action='store_true',
                            help="Please add '-c' to output summary csvs. Default not using")

        args = parser.parse_args()

        utils.setup_dir(args.out_dir)

        fraction_dict = get_fraction_dict(args.dir_path)
        df = pd.DataFrame.from_dict(fraction_dict, orient='index')
        df = df.groupby(pd.Grouper(freq='H')).sum()
        num_of_dates = float(len(df.index))

        plt.style.use('ggplot')
        fig, ax = plt.subplots(figsize=(15, 7))

        ax.bar(df.index, df.values, width=15. / num_of_dates / 24. * 3, align='center')

        # uncomment the 3 lines below and comment out 'set major and minor x ticks' for another x-axis date formatter
        # ax.set_xticks(df.index)
        # ax.xaxis.set_major_formatter(mdates.DateFormatter("%b-%d-%H"))
        # _ = plt.xticks(rotation=90)

        # set major and minor x ticks
        ax.xaxis.set_major_locator(mdates.DayLocator())
        ax.xaxis.set_major_formatter(mdates.DateFormatter('%b-%d'))
        ax.xaxis.set_minor_locator(mdates.HourLocator())
        ax.xaxis.set_minor_formatter(mdates.DateFormatter('%H'))
        ax.xaxis.set_tick_params(which='major', pad=15)
        # plt.setp(ax.get_xticklabels(which='minor'), rotation=90, horizontalalignment='right')

        # count total of BB jobs
        bb_fraction_dict = get_fraction_dict(args.dir_path, args.file_pattern)
        bb_df = pd.DataFrame.from_dict(bb_fraction_dict, orient='index')
        bb_df = bb_df.groupby(pd.Grouper(freq='D')).count()
        bb_per_day = np.divide(np.sum(bb_df.values), np.size(bb_df.values))
        bb_text = 'Average bb jobs run per day is {}'.format(bb_per_day)

<<<<<<< HEAD
        ax.set_title('Kupe core hour per realtime hour')
=======
        ax.set_title('Kupe core hour '
                     ' per realtime hour')
>>>>>>> 60a2d572
        ax.set_xlabel('datetime')
        ax.set_ylabel('core hour utilized (h)')
        plt.text(0.1, 0.9, bb_text, bbox=dict(facecolor='none', edgecolor='blue', boxstyle='round'), horizontalalignment='center', verticalalignment='center', transform=ax.transAxes)
        plt.rcParams.update({'font.size': 8})
<<<<<<< HEAD
       # plt.rc('font', size=SMALL_SIZE)          # controls default text sizes
       # plt.rc('axes', titlesize=BIGGER_SIZE)     # fontsize of the axes title
       # plt.rc('axes', labelsize=MEDIUM_SIZE)    # fontsize of the x and y labels
       # plt.rc('xtick', labelsize=SMALL_SIZE)    # fontsize of the tick labels
       # plt.rc('ytick', labelsize=SMALL_SIZE)    # fontsize of the tick labels
       # plt.rc('legend', fontsize=MEDIUM_SIZE)    # legend fontsize
       # plt.rc('figure', titlesize=BIGGER_SIZE)

=======
>>>>>>> 60a2d572
        if args.csv_out:
            df_to_csv(df, 'datetime', 'core_hour_utilized', args.out_dir, 'all_jobs.csv')
            df_to_csv(bb_df, 'datetime', 'number_of_bb_jobs_running', args.out_dir, 'bb_jobs.csv')

<<<<<<< HEAD
        fig.tight_layout()
        plot_output_path = os.path.join(args.out_dir, 'kupe_core_hour_utilization.png')
        plt.savefig(plot_output_path)
        print("plot saved to {}".format(plot_output_path))
=======
        print("start plotting.......")
        fig.tight_layout()
        plt.savefig(os.path.join(args.out_dir, 'kupe_core_hour_utilization.png'))
>>>>>>> 60a2d572
        plt.show()


if __name__ == '__main__':
    main()

<|MERGE_RESOLUTION|>--- conflicted
+++ resolved
@@ -8,20 +8,12 @@
 import numpy as np
 import matplotlib.pyplot as plt
 import matplotlib.dates as mdates
-from qcore import utils
 
-sys.path.insert(0, '../qcore')
 from qcore import utils
 
 
 CALENDAR = {s: n for n, s in enumerate(calendar.month_abbr)}
 OUT_DIR = os.path.join('/home', getpass.getuser(), 'uti_cs_plots')
-<<<<<<< HEAD
-SMALL_SIZE = 8
-MEDIUM_SIZE = 11
-BIGGER_SIZE = 14
-=======
->>>>>>> 60a2d572
 
 
 def get_datetime(time_string):
@@ -166,41 +158,21 @@
         bb_per_day = np.divide(np.sum(bb_df.values), np.size(bb_df.values))
         bb_text = 'Average bb jobs run per day is {}'.format(bb_per_day)
 
-<<<<<<< HEAD
-        ax.set_title('Kupe core hour per realtime hour')
-=======
         ax.set_title('Kupe core hour '
                      ' per realtime hour')
->>>>>>> 60a2d572
         ax.set_xlabel('datetime')
         ax.set_ylabel('core hour utilized (h)')
         plt.text(0.1, 0.9, bb_text, bbox=dict(facecolor='none', edgecolor='blue', boxstyle='round'), horizontalalignment='center', verticalalignment='center', transform=ax.transAxes)
         plt.rcParams.update({'font.size': 8})
-<<<<<<< HEAD
-       # plt.rc('font', size=SMALL_SIZE)          # controls default text sizes
-       # plt.rc('axes', titlesize=BIGGER_SIZE)     # fontsize of the axes title
-       # plt.rc('axes', labelsize=MEDIUM_SIZE)    # fontsize of the x and y labels
-       # plt.rc('xtick', labelsize=SMALL_SIZE)    # fontsize of the tick labels
-       # plt.rc('ytick', labelsize=SMALL_SIZE)    # fontsize of the tick labels
-       # plt.rc('legend', fontsize=MEDIUM_SIZE)    # legend fontsize
-       # plt.rc('figure', titlesize=BIGGER_SIZE)
 
-=======
->>>>>>> 60a2d572
         if args.csv_out:
             df_to_csv(df, 'datetime', 'core_hour_utilized', args.out_dir, 'all_jobs.csv')
             df_to_csv(bb_df, 'datetime', 'number_of_bb_jobs_running', args.out_dir, 'bb_jobs.csv')
 
-<<<<<<< HEAD
         fig.tight_layout()
-        plot_output_path = os.path.join(args.out_dir, 'kupe_core_hour_utilization.png')
-        plt.savefig(plot_output_path)
-        print("plot saved to {}".format(plot_output_path))
-=======
-        print("start plotting.......")
-        fig.tight_layout()
-        plt.savefig(os.path.join(args.out_dir, 'kupe_core_hour_utilization.png'))
->>>>>>> 60a2d572
+        plot_outpath = os.path.join(args.out_dir, 'kupe_core_hour_utilization.png')
+        plt.savefig(plot_outpath)
+        print("plot saved to {}".format(plot_outpath))
         plt.show()
 
 
