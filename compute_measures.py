--- conflicted
+++ resolved
@@ -146,14 +146,9 @@
     :param output:
     :return: {result[station_name]: {[im]: value or (period,value}}
     """
-<<<<<<< HEAD
-    waveforms = read_waveform.read_waveforms(input_path, station_names, comp, wave_type=wave_type, file_type=file_type)
-=======
     if comp == 'ellipsis':
         comp = Ellipsis
 
-    waveforms = read_waveform.read_file(input_path, station_names, comp, wave_type=wave_type, file_type=file_type)
->>>>>>> f79a8153
     result = {}
 
     for waveform_acc, waveform_vel in waveforms:
@@ -190,20 +185,13 @@
                 value = im_calculations.calculate_MMI_nd(waveform_vel.values)
 
             if comp is Ellipsis:
-<<<<<<< HEAD
                 if None not in value:
                     d1 = value[0]
                     d2 = value[1]
                     geom_value = im_calculations.get_geom(d1, d2)
                 else:
                     geom_value = None
-                if im is not 'pSA':
-=======
-                d1 = value[0]
-                d2 = value[1]
-                geom_value = im_calculations.get_geom(d1, d2)
                 if im != 'pSA':
->>>>>>> f79a8153
                     value = np.append(value, geom_value)
                 else:
                     value.append(geom_value)
