--- conflicted
+++ resolved
@@ -72,7 +72,6 @@
 
 ```
 
-<<<<<<< HEAD
 To create submission script for slurm workflow:
 
 ```
@@ -109,7 +108,8 @@
 ```
  python generate_sl.py ~/IM_result_test_robin/ -srf /nesi/nobackup/nesi00213/RunFolder/Validation/IMCalcExample_v1p2/Data/Sources -ll /nesi/transit/nesi00213/StationInfo/cantstations_v1pt2.ll -s /nesi/nobackup/nesi00213/RunFolder/Validation/IMCalcExample_v1p2/Runs -o /nesi/nobackup/nesi00213/ObsGM/Validation/IMCalcExample > ~/im_calc.sl
 
-=======
+```
+
 To aggregate IMs across realisations:
 outputs a file per fault per IM that contains a row for each station and columns for each realisation.
 
@@ -118,5 +118,4 @@
 
 positional arguments:
   runs_dir    location to Runs folder eg: RunFolder/Cybershake/v18p5/Runs
->>>>>>> 98c2bf84
 ```