"""
Install using pip, e.g. pip install ./IM_Calculation
use --no-deps to prevent re-installation of dependencies
use -I to force re-install
"""
from setuptools import find_packages
from distutils.core import setup
from distutils.command.build_py import build_py
from distutils.extension import Extension

import numpy

from Cython.Distutils import build_ext


class build_konno_matricies(build_py):
    """Post-installation for development mode."""

    def run(self):
        from IM_calculation.scripts.A_KonnoMatricesComputation import (
            createKonnoMatrices,
        )

        createKonnoMatrices(self.build_lib)
        build_py.run(self)


setup(
    name="IM-calc",
    version="19.5.1",
    packages=find_packages(),
    url="https://github.com/ucgmsim/IM_calculation",
    description="IM calculation code",
    install_requires=["numpy>=1.14.3", "numba>=0.43.1", "Cython", "pandas"],
<<<<<<< HEAD
    cmdclass={"build_ext": build_ext},
    package_data={"": ["*.yaml"]},
=======
    cmdclass={"build_ext": build_ext, "build_py": build_konno_matricies},
>>>>>>> b3e7c8ea
    ext_modules=[
        Extension(
            "IM_calculation.IM.rspectra_calculations.rspectra",
            ["IM_calculation/IM/rspectra_calculations/rspectra.pyx"],
        ),
        Extension(
            "IM_calculation.IM.iesdr_calculations.Burks_Baker_2013_elastic_inelastic",
            ["IM_calculation/IM/iesdr_calculations/Burks_Baker_2013_elastic_inelastic.pyx"],
        )
    ],
    scripts=[
        "IM_calculation/scripts/calculate_ims.py",
        "IM_calculation/scripts/calculate_rrups_single.py",
    ],
    include_dirs=[numpy.get_include()],
)<|MERGE_RESOLUTION|>--- conflicted
+++ resolved
@@ -32,12 +32,8 @@
     url="https://github.com/ucgmsim/IM_calculation",
     description="IM calculation code",
     install_requires=["numpy>=1.14.3", "numba>=0.43.1", "Cython", "pandas"],
-<<<<<<< HEAD
-    cmdclass={"build_ext": build_ext},
+    cmdclass={"build_ext": build_ext, "build_py": build_konno_matricies},
     package_data={"": ["*.yaml"]},
-=======
-    cmdclass={"build_ext": build_ext, "build_py": build_konno_matricies},
->>>>>>> b3e7c8ea
     ext_modules=[
         Extension(
             "IM_calculation.IM.rspectra_calculations.rspectra",
