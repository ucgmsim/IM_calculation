--- conflicted
+++ resolved
@@ -25,14 +25,6 @@
 
 [tool.setuptools_scm]
 
-<<<<<<< HEAD
-
-[tool.setuptools]
-include-package-data = true
-zip-safe = false
-
-=======
->>>>>>> cba5cbd6
 [project.optional-dependencies]
 ko_matrix = ["obspy"]
 test = ["pytest", "hypothesis[numpy]", "pytest-cov", "rich>=14.2.0"]
